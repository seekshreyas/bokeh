--- conflicted
+++ resolved
@@ -196,7 +196,6 @@
           view = @plot_view.renderer_views[r.id]
           view.draw_legend(ctx, x1, x2, y1, y2, field, label)
 
-<<<<<<< HEAD
         if not active
           if vertical
              [w, h] = [bbox.width-2*@model.padding, @max_label_height]
@@ -206,9 +205,8 @@
           ctx.rect(x1, y1, w, h)
           @visuals.inactive_fill.set_value(ctx)
           ctx.fill()
-=======
+
     return null
->>>>>>> 2569491f
 
   _get_size: () ->
     bbox = @compute_legend_bbox()
