_ = require "underscore"

SelectTool = require "./select_tool"
p = require "../../../core/properties"

class TapToolView extends SelectTool.View

  _tap: (e) ->
    canvas = @plot_view.canvas
    vx = canvas.sx_to_vx(e.bokeh.sx)
    vy = canvas.sy_to_vy(e.bokeh.sy)
    append = e.srcEvent.shiftKey ? false
    @_select(vx, vy, true, append)

  _select: (vx, vy, final, append) ->
    geometry = {
      type: 'point'
      vx: vx
      vy: vy
    }

    callback = @model.callback
    @_save_geometry(geometry, final, append)

    cb_data =
      geometries: @plot_model.plot.tool_events.geometries

<<<<<<< HEAD
    if not append
      @model._clear_current_selection()

    for r in @mget('computed_renderers')
      ds = r.get('data_source')
      sm = ds.get('selection_manager')
=======
    for r in @model.computed_renderers
      ds = r.data_source
      sm = ds.selection_manager
>>>>>>> 1da7451f

      view = @plot_view.renderer_views[r.id]
      if @model.behavior == "select"
        did_hit = sm.select(@, view, geometry, final, true)
      else
        did_hit = sm.inspect(@, view, geometry, {geometry: geometry})

      if did_hit and callback?
        if _.isFunction(callback)
          callback(ds, cb_data)
        else
          callback.execute(ds, cb_data)

    if @model.behavior == "select"
      @plot_view.push_state('tap', {selection: @plot_view.get_selection()})

    return null


class TapTool extends SelectTool.Model
  default_view: TapToolView
  type: "TapTool"
  tool_name: "Tap"
  icon: "bk-tool-icon-tap-select"
  event_type: "tap"
  default_order: 10

  @define {
    behavior: [ p.String, "select" ] # TODO: Enum("select", "inspect")
    callback: [ p.Any ] # TODO: p.Either(p.Instance(Callback), p.Function) ]
  }

module.exports =
  Model: TapTool
  View: TapToolView<|MERGE_RESOLUTION|>--- conflicted
+++ resolved
@@ -25,18 +25,12 @@
     cb_data =
       geometries: @plot_model.plot.tool_events.geometries
 
-<<<<<<< HEAD
     if not append
       @model._clear_current_selection()
 
-    for r in @mget('computed_renderers')
-      ds = r.get('data_source')
-      sm = ds.get('selection_manager')
-=======
     for r in @model.computed_renderers
       ds = r.data_source
       sm = ds.selection_manager
->>>>>>> 1da7451f
 
       view = @plot_view.renderer_views[r.id]
       if @model.behavior == "select"
