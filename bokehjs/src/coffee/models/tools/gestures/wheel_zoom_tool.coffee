_ = require "underscore"

GestureTool = require "./gesture_tool"
ZoomUtil = require "../../../util/zoom"
p = require "../../../core/properties"

# Here for testing purposes
document = {} unless document?

class WheelZoomToolView extends GestureTool.View

  _pinch: (e) ->
    # TODO (bev) this can probably be done much better
    if e.scale >= 1
      delta = (e.scale - 1) * 20.0
    else
      delta = -20.0/e.scale
    e.bokeh.delta = delta
    @_scroll(e)

  _scroll: (e) ->
    frame = @plot_model.frame
<<<<<<< HEAD
    hr = frame.get('h_range')
    vr = frame.get('v_range')
=======
    hr = frame.h_range
    vr = frame.v_range
>>>>>>> 568c4ed7

    vx = @plot_view.canvas.sx_to_vx(e.bokeh.sx)
    vy = @plot_view.canvas.sy_to_vy(e.bokeh.sy)

<<<<<<< HEAD
    # if wheel-scroll events happen outside frame restrict scaling to axis in bounds
    if vx < hr.start or vx > hr.end
      v_axis_only = true
    if vy < vr.start or vy > vr.end
      h_axis_only = true

    dims = @model.dimensions

    # restrict to axi0kw5
    # s configured in tool's dimensions property
    if dims.indexOf('width') == -1
      v_axis_only = true
    if dims.indexOf('height') == -1
=======
    if vx < hr.start or vx > hr.end
      v_axis_only = true
    if vy < vr.start or vy > vr.end
>>>>>>> 568c4ed7
      h_axis_only = true

    # we need a browser-specific multiplier to have similar experiences
    if navigator.userAgent.toLowerCase().indexOf("firefox") > -1
      multiplier = 20
    else
      multiplier = 1

    if e.originalEvent?.deltaY?
      delta = -e.originalEvent.deltaY * multiplier
    else
      delta = e.bokeh.delta

    factor  = @model.speed * delta
<<<<<<< HEAD

    zoom_info = ZoomUtil.scale_range({
      frame: frame
=======

    # clamp the  magnitude of factor, if it is > 1 bad things happen
    if factor > 0.9
      factor = 0.9
    else if factor < -0.9
      factor = -0.9

    vx_low  = hr.start
    vx_high = hr.end

    vy_low  = vr.start
    vy_high = vr.end

    dims = @model.dimensions

    if dims.indexOf('width') > -1 and not v_axis_only
      sx0 = vx_low  - (vx_low  - vx)*factor
      sx1 = vx_high - (vx_high - vx)*factor
    else
      sx0 = vx_low
      sx1 = vx_high

    if dims.indexOf('height') > -1 and not h_axis_only
      sy0 = vy_low  - (vy_low  - vy)*factor
      sy1 = vy_high - (vy_high - vy)*factor
    else
      sy0 = vy_low
      sy1 = vy_high

    xrs = {}
    for name, mapper of frame.x_mappers
      [start, end] = mapper.v_map_from_target([sx0, sx1], true)
      xrs[name] = {start: start, end: end}

    yrs = {}
    for name, mapper of frame.y_mappers
      [start, end] = mapper.v_map_from_target([sy0, sy1], true)
      yrs[name] = {start: start, end: end}

    # OK this sucks we can't set factor independently in each direction. It is used
    # for GMap plots, and GMap plots always preserve aspect, so effective the value
    # of 'dimensions' is ignored.
    zoom_info = {
      xrs: xrs
      yrs: yrs
>>>>>>> 568c4ed7
      factor: factor
      center: [vx, vy]
      v_axis_only: v_axis_only
      h_axis_only: h_axis_only
    })

    @plot_view.push_state('wheel_zoom', {range: zoom_info})
    @plot_view.update_range(zoom_info, false, true)
    @plot_view.interactive_timestamp = Date.now()
    return null

class WheelZoomTool extends GestureTool.Model
  default_view: WheelZoomToolView
  type: "WheelZoomTool"
  tool_name: "Wheel Zoom"
  icon: "bk-tool-icon-wheel-zoom"
  event_type: if ('ontouchstart' of window or navigator.maxTouchPoints > 0) then 'pinch' else 'scroll'
  default_order: 10

<<<<<<< HEAD
  initialize: (attrs, options) ->
    super(attrs, options)

    @override_computed_property('tooltip', () ->
        @_get_dim_tooltip(
          @tool_name,
          @_check_dims(@dimensions, "wheel zoom tool")
        )
      , false)
    @add_dependencies('tooltip', this, ['dimensions'])
=======
  @getters {
    tooltip: () -> @_get_dim_tooltip(@tool_name, @_check_dims(@dimensions, "wheel zoom tool"))
  }
>>>>>>> 568c4ed7

  @define {
    dimensions: [ p.Array, ["width", "height"] ]
  }

  @internal {
    speed: [ p.Number, 1/600 ]
  }

module.exports =
  Model: WheelZoomTool
  View: WheelZoomToolView<|MERGE_RESOLUTION|>--- conflicted
+++ resolved
@@ -20,18 +20,12 @@
 
   _scroll: (e) ->
     frame = @plot_model.frame
-<<<<<<< HEAD
-    hr = frame.get('h_range')
-    vr = frame.get('v_range')
-=======
     hr = frame.h_range
     vr = frame.v_range
->>>>>>> 568c4ed7
 
     vx = @plot_view.canvas.sx_to_vx(e.bokeh.sx)
     vy = @plot_view.canvas.sy_to_vy(e.bokeh.sy)
 
-<<<<<<< HEAD
     # if wheel-scroll events happen outside frame restrict scaling to axis in bounds
     if vx < hr.start or vx > hr.end
       v_axis_only = true
@@ -40,16 +34,10 @@
 
     dims = @model.dimensions
 
-    # restrict to axi0kw5
-    # s configured in tool's dimensions property
+    # restrict to axis configured in tool's dimensions property
     if dims.indexOf('width') == -1
       v_axis_only = true
     if dims.indexOf('height') == -1
-=======
-    if vx < hr.start or vx > hr.end
-      v_axis_only = true
-    if vy < vr.start or vy > vr.end
->>>>>>> 568c4ed7
       h_axis_only = true
 
     # we need a browser-specific multiplier to have similar experiences
@@ -64,57 +52,9 @@
       delta = e.bokeh.delta
 
     factor  = @model.speed * delta
-<<<<<<< HEAD
 
     zoom_info = ZoomUtil.scale_range({
       frame: frame
-=======
-
-    # clamp the  magnitude of factor, if it is > 1 bad things happen
-    if factor > 0.9
-      factor = 0.9
-    else if factor < -0.9
-      factor = -0.9
-
-    vx_low  = hr.start
-    vx_high = hr.end
-
-    vy_low  = vr.start
-    vy_high = vr.end
-
-    dims = @model.dimensions
-
-    if dims.indexOf('width') > -1 and not v_axis_only
-      sx0 = vx_low  - (vx_low  - vx)*factor
-      sx1 = vx_high - (vx_high - vx)*factor
-    else
-      sx0 = vx_low
-      sx1 = vx_high
-
-    if dims.indexOf('height') > -1 and not h_axis_only
-      sy0 = vy_low  - (vy_low  - vy)*factor
-      sy1 = vy_high - (vy_high - vy)*factor
-    else
-      sy0 = vy_low
-      sy1 = vy_high
-
-    xrs = {}
-    for name, mapper of frame.x_mappers
-      [start, end] = mapper.v_map_from_target([sx0, sx1], true)
-      xrs[name] = {start: start, end: end}
-
-    yrs = {}
-    for name, mapper of frame.y_mappers
-      [start, end] = mapper.v_map_from_target([sy0, sy1], true)
-      yrs[name] = {start: start, end: end}
-
-    # OK this sucks we can't set factor independently in each direction. It is used
-    # for GMap plots, and GMap plots always preserve aspect, so effective the value
-    # of 'dimensions' is ignored.
-    zoom_info = {
-      xrs: xrs
-      yrs: yrs
->>>>>>> 568c4ed7
       factor: factor
       center: [vx, vy]
       v_axis_only: v_axis_only
@@ -134,22 +74,9 @@
   event_type: if ('ontouchstart' of window or navigator.maxTouchPoints > 0) then 'pinch' else 'scroll'
   default_order: 10
 
-<<<<<<< HEAD
-  initialize: (attrs, options) ->
-    super(attrs, options)
-
-    @override_computed_property('tooltip', () ->
-        @_get_dim_tooltip(
-          @tool_name,
-          @_check_dims(@dimensions, "wheel zoom tool")
-        )
-      , false)
-    @add_dependencies('tooltip', this, ['dimensions'])
-=======
   @getters {
     tooltip: () -> @_get_dim_tooltip(@tool_name, @_check_dims(@dimensions, "wheel zoom tool"))
   }
->>>>>>> 568c4ed7
 
   @define {
     dimensions: [ p.Array, ["width", "height"] ]
