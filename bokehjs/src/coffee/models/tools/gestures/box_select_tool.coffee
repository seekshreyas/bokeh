--- conflicted
+++ resolved
@@ -62,58 +62,24 @@
       vy1: vy1
     }
 
-<<<<<<< HEAD
     if not append
       @model._clear_current_selection()
 
-    for r in @model.computed_renderers
+    for r in @model._get_selectable_renderers()
       ds = r.data_source
       sm = ds.selection_manager
-      sm.select(@, @plot_view.renderer_views[r.id], geometry, final, append)
-
-    if @model.callback?
-      @_emit_callback(geometry)
-=======
-    for r in @model._get_selectable_renderers()
-      ds = r.get('data_source')
-      sm = ds.get('selection_manager')
-      sm.select(@, @plot_view.renderer_views[r.id], geometry, final, append)
+      sm.select(@, @plot_view.renderer_views[r.id], geometry, final, true)
 
     cb_data = @_get_cb_data(geometry)
 
-    if @mget('callback')?
+    if @model.callback?
       @_emit_callback(cb_data)
->>>>>>> 336b6609
 
     if final
       @_save_geometry(cb_data, append)
 
     return null
 
-<<<<<<< HEAD
-  _emit_callback: (geometry) ->
-    r = @model.computed_renderers[0]
-    canvas = @plot_model.canvas
-    frame = @plot_model.frame
-
-    geometry['sx0'] = canvas.vx_to_sx(geometry.vx0)
-    geometry['sx1'] = canvas.vx_to_sx(geometry.vx1)
-    geometry['sy0'] = canvas.vy_to_sy(geometry.vy0)
-    geometry['sy1'] = canvas.vy_to_sy(geometry.vy1)
-
-    xmapper = frame.x_mappers[r.x_range_name]
-    ymapper = frame.y_mappers[r.y_range_name]
-    geometry['x0'] = xmapper.map_from_target(geometry.vx0)
-    geometry['x1'] = xmapper.map_from_target(geometry.vx1)
-    geometry['y0'] = ymapper.map_from_target(geometry.vy0)
-    geometry['y1'] = ymapper.map_from_target(geometry.vy1)
-
-    @model.callback.execute(@model, {geometry: geometry})
-
-    return
-
-=======
->>>>>>> 336b6609
 DEFAULT_BOX_OVERLAY = () -> new BoxAnnotation.Model({
   level: "overlay"
   render_mode: "css"
@@ -138,32 +104,14 @@
   default_order: 30
 
   @define {
-<<<<<<< HEAD
     dimensions:             [ p.Array,    ["width", "height"] ]
     select_every_mousemove: [ p. Bool,    false               ]
-    callback:               [ p.Instance                      ]
     overlay:                [ p.Instance, DEFAULT_BOX_OVERLAY ]
   }
 
   @getters {
     tooltip: () -> @_get_dim_tooltip(@tool_name, @_check_dims(@dimensions, "box select tool"))
   }
-=======
-      dimensions:             [ p.Array,    ["width", "height"] ]
-      select_every_mousemove: [ p. Bool,    false               ]
-      overlay:                [ p.Instance, DEFAULT_BOX_OVERLAY ]
-    }
-
-  initialize: (attrs, options) ->
-    super(attrs, options)
-    @override_computed_property('tooltip', () ->
-        @_get_dim_tooltip(
-          @tool_name,
-          @_check_dims(@get('dimensions'), "box select tool")
-        )
-      , false)
-    @add_dependencies('tooltip', this, ['dimensions'])
->>>>>>> 336b6609
 
 module.exports =
   Model: BoxSelectTool
