--- conflicted
+++ resolved
@@ -54,20 +54,13 @@
       vy: vy
     }
 
-<<<<<<< HEAD
     if not append
       @model._clear_current_selection()
 
-    for r in @mget('computed_renderers')
-      ds = r.get('data_source')
-      sm = ds.get('selection_manager')
-      sm.select(@, @plot_view.renderer_views[r.id], geometry, final, true)
-=======
     for r in @model.computed_renderers
       ds = r.data_source
       sm = ds.selection_manager
       sm.select(@, @plot_view.renderer_views[r.id], geometry, final, append)
->>>>>>> 1da7451f
 
     @_save_geometry(geometry, final, append)
     @plot_view.push_state('poly_select', {selection: @plot_view.get_selection()})
