_ = require "underscore"

GestureTool = require "./gesture_tool"
GlyphRenderer = require "../../renderers/glyph_renderer"
{logger} = require "../../../core/logging"
p = require "../../../core/properties"

class SelectToolView extends GestureTool.View

  _keyup: (e) ->
    if e.keyCode == 27
<<<<<<< HEAD
      @model._clear_current_selection()
=======
      for r in @model.computed_renderers
        ds = r.data_source
        sm = ds.selection_manager
        sm.clear()
>>>>>>> 1da7451f

  _save_geometry: (geometry, final, append) ->
    g = _.clone(geometry)
    xm = @plot_view.frame.x_mappers['default']
    ym = @plot_view.frame.y_mappers['default']
    if g.type == 'point'
      g.x = xm.map_from_target(g.vx)
      g.y = ym.map_from_target(g.vy)
    else if g.type == 'rect'
      g.x0 = xm.map_from_target(g.vx0)
      g.y0 = ym.map_from_target(g.vy0)
      g.x1 = xm.map_from_target(g.vx1)
      g.y1 = ym.map_from_target(g.vy1)
    else if g.type == 'poly'
      g.x = new Array(g.vx.length)
      g.y = new Array(g.vy.length)
      for i in [0...g.vx.length]
        g.x[i] = xm.map_from_target(g.vx[i])
        g.y[i] = ym.map_from_target(g.vy[i])
    else
      logger.debug("Unrecognized selection geometry type: '#{g.type}'")

    if final
      tool_events = @plot_model.plot.tool_events
      if append
        geoms = tool_events.geometries
        geoms.push(g)
      else
        geoms = [g]

      tool_events.geometries = geoms
    return null

class SelectTool extends GestureTool.Model

  @define {
      renderers: [ p.Array, [] ]
      names:     [ p.Array, [] ]
    }

  @internal {
    multi_select_modifier: [ p.String, "shift" ]
  }

  initialize: (attrs, options) ->
    super(attrs, options)

    @define_computed_property('computed_renderers',
      () ->
        renderers = @renderers
        names = @names

        if renderers.length == 0
          all_renderers = @plot.renderers
          renderers = (r for r in all_renderers when r instanceof GlyphRenderer.Model)

        if names.length > 0
          renderers = (r for r in renderers when names.indexOf(r.name) >= 0)

        return renderers
      , true)
    @add_dependencies('computed_renderers', this, ['renderers', 'names', 'plot'])
    @add_dependencies('computed_renderers', @plot, ['renderers'])

  @getters {
    computed_renderers: () -> @_get_computed('computed_renderers')
  }

  _clear_current_selection: () ->
    computed_renderers = @get('computed_renderers')

    for renderer in _.uniq(computed_renderers, false, (r) -> r.data_source)
      renderer.data_source.selection_manager.clear()

    return null

module.exports =
  Model: SelectTool
  View: SelectToolView<|MERGE_RESOLUTION|>--- conflicted
+++ resolved
@@ -9,14 +9,7 @@
 
   _keyup: (e) ->
     if e.keyCode == 27
-<<<<<<< HEAD
       @model._clear_current_selection()
-=======
-      for r in @model.computed_renderers
-        ds = r.data_source
-        sm = ds.selection_manager
-        sm.clear()
->>>>>>> 1da7451f
 
   _save_geometry: (geometry, final, append) ->
     g = _.clone(geometry)
