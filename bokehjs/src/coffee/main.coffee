Bokeh = {}
Bokeh.require = require
Bokeh.version = '0.10.0'

# binding the libs that bokeh uses so others can reference them
Bokeh._                 = require("underscore")
Bokeh.$                 = require("jquery")

Bokeh.Backbone          = require("backbone")
Bokeh.Backbone.$        = Bokeh.$

# set up logger
logging = require("./common/logging")
Bokeh.logger            = logging.logger
Bokeh.set_log_level     = logging.set_log_level

# fallback to Array if necessary
if not window.Float64Array
  Bokeh.logger.warn("Float64Array is not supported. Using generic Array instead.")
  window.Float64Array = Array

Bokeh.index             = require("./common/base").index

# common
Bokeh.Collections       = require("./common/base").Collections
Bokeh.Config            = require("./common/base").Config
<<<<<<< HEAD
Bokeh.Events            = require("./common/events").Events
=======
Bokeh.Document          = require("./common/document").Document
>>>>>>> 5f5fe3e1
Bokeh.CartesianFrame    = require("./common/cartesian_frame")
Bokeh.Canvas            = require("./common/canvas")
Bokeh.GMapPlot          = require("./common/gmap_plot")
Bokeh.GeoJSPlot         = require("./common/geojs_plot")
Bokeh.GridPlot          = require("./common/grid_plot")
Bokeh.HasParent         = require("./common/has_parent")
Bokeh.HasProperties     = require("./common/has_properties")
Bokeh.LayoutBox         = require("./common/layout_box")
Bokeh.Plot              = require("./common/plot")
Bokeh.Properties        = require("./common/properties")
Bokeh.SelectionManager  = require("./common/selection_manager")
Bokeh.Selector          = require("./common/selector")
Bokeh.ToolEvents        = require("./common/tool_events")

Bokeh.build_views   = require("./common/build_views")
Bokeh.ContinuumView = require("./common/continuum_view")
Bokeh.PlotWidget    = require("./common/plot_widget")
Bokeh.Random        = require("./common/random")
Bokeh.SVGColors     = require("./common/svg_colors")

Bokeh.embed             = require("./common/embed")

# mappers
Bokeh.LinearMapper      = require("./mapper/linear_mapper")
Bokeh.LogMapper         = require("./mapper/log_mapper")
Bokeh.CategoricalMapper = require("./mapper/categorical_mapper")
Bokeh.GridMapper        = require("./mapper/grid_mapper")
Bokeh.LinearColorMapper = require("./mapper/linear_color_mapper")

# palettes
Bokeh.Palettes = require("./palettes/palettes")

# annotations
Bokeh.BoxAnnotation = require("./renderer/annotation/box_annotation")
Bokeh.Legend  = require("./renderer/annotation/legend")
Bokeh.Span    = require("./renderer/annotation/span")
Bokeh.Tooltip = require("./renderer/annotation/tooltip")

# glyphs
# ...

# guides
Bokeh.CategoricalAxis = require("./renderer/guide/categorical_axis")
Bokeh.DatetimeAxis    = require("./renderer/guide/datetime_axis")
Bokeh.Grid            = require("./renderer/guide/grid")
Bokeh.LinearAxis      = require("./renderer/guide/linear_axis")
Bokeh.LogAxis         = require("./renderer/guide/log_axis")

# overlays
Bokeh.BoxSelection  = require("./renderer/overlay/box_selection")
Bokeh.PolySelection = require("./renderer/overlay/poly_selection")

# data sources
Bokeh.ColumnDataSource = require("./source/column_data_source")

# tickers and tick formatters
Bokeh.AbstractTicker           = require("./ticking/abstract_ticker")
Bokeh.AdaptiveTicker           = require("./ticking/adaptive_ticker")
Bokeh.BasicTicker              = require("./ticking/basic_ticker")
Bokeh.BasicTickFormatter       = require("./ticking/basic_tick_formatter")
Bokeh.LogTicker                = require("./ticking/log_ticker")
Bokeh.LogTickFormatter         = require("./ticking/log_tick_formatter")
Bokeh.CategoricalTicker        = require("./ticking/categorical_ticker")
Bokeh.CategoricalTickFormatter = require("./ticking/categorical_tick_formatter")
Bokeh.CompositeTicker          = require("./ticking/composite_ticker")
Bokeh.DatetimeTicker           = require("./ticking/datetime_ticker")
Bokeh.DatetimeTickFormatter    = require("./ticking/datetime_tick_formatter")
Bokeh.DaysTicker               = require("./ticking/days_ticker")
Bokeh.MonthsTicker             = require("./ticking/months_ticker")
Bokeh.SingleIntervalTicker     = require("./ticking/single_interval_ticker")
Bokeh.YearsTicker              = require("./ticking/years_ticker")

# tools
Bokeh.ActionTool             = require("./tool/actions/action_tool")
Bokeh.PreviewSaveTool        = require("./tool/actions/preview_save_tool")
Bokeh.ResetTool              = require("./tool/actions/reset_tool")
Bokeh.HelpTool               = require("./tool/actions/help_tool")

Bokeh.BoxSelectTool          = require("./tool/gestures/box_select_tool")
Bokeh.BoxZoomTool            = require("./tool/gestures/box_zoom_tool")
Bokeh.LassoSelectTool        = require("./tool/gestures/lasso_select_tool")
Bokeh.PanTool                = require("./tool/gestures/pan_tool")
Bokeh.PolySelectTool         = require("./tool/gestures/poly_select_tool")
Bokeh.ResizeTool             = require("./tool/gestures/resize_tool")
Bokeh.SelectTool             = require("./tool/gestures/select_tool")
Bokeh.TapTool                = require("./tool/gestures/tap_tool")
Bokeh.WheelZoomTool          = require("./tool/gestures/wheel_zoom_tool")

Bokeh.InspectTool            = require("./tool/inspectors/inspect_tool")
Bokeh.HoverTool              = require("./tool/inspectors/hover_tool")
Bokeh.CrosshairTool          = require("./tool/inspectors/crosshair_tool")

# Add the jquery plugin
require("./api/plugin")

# Here for backwards capability?
Bokeh.Bokeh = Bokeh
window.Bokeh = Bokeh
module.exports = Bokeh<|MERGE_RESOLUTION|>--- conflicted
+++ resolved
@@ -24,11 +24,8 @@
 # common
 Bokeh.Collections       = require("./common/base").Collections
 Bokeh.Config            = require("./common/base").Config
-<<<<<<< HEAD
 Bokeh.Events            = require("./common/events").Events
-=======
 Bokeh.Document          = require("./common/document").Document
->>>>>>> 5f5fe3e1
 Bokeh.CartesianFrame    = require("./common/cartesian_frame")
 Bokeh.Canvas            = require("./common/canvas")
 Bokeh.GMapPlot          = require("./common/gmap_plot")
