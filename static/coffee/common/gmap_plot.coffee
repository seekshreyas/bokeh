--- conflicted
+++ resolved
@@ -110,7 +110,6 @@
       dataranges: [@x_range.ref(), @y_range.ref()]
       dimensions: ['width', 'height']
     )
-<<<<<<< HEAD
 
     zoomtool = Collections('ZoomTool').create(
       dataranges: [@x_range.ref(), @y_range.ref()]
@@ -118,11 +117,8 @@
     )
 
     @mset('tools', [pantool, zoomtool])
-
-=======
     coll.add(pantool)
     @mget('tools').push(pantool.ref())
->>>>>>> 9c2e787b
     @requested_padding = {
       top: 0
       bottom: 0
@@ -272,26 +268,6 @@
     @$el.attr("width", ow).attr('height', oh)
     @gmap_div.attr("style", "top: #{top}px; left: #{left}px; position: absolute")
     @gmap_div.width("#{iw}px").height("#{ih}px")
-<<<<<<< HEAD
-
-    mo = @mget('map_options')
-    map_options =
-      center: new google.maps.LatLng(mo.lat, mo.lng)
-      zoom:mo.zoom
-      disableDefaultUI: true
-      mapTypeId: google.maps.MapTypeId.SATELLITE
-
-    # Create the map with above options in div
-    @map = new google.maps.Map(@gmap_div[0], map_options)
-    google.maps.event.addListener(@map, 'bounds_changed', () =>
-      bds = @map.getBounds()
-      ne = bds.getNorthEast()
-      sw = bds.getSouthWest()
-      @x_range.set({start: sw.lng(), end: ne.lng()})
-      @y_range.set({start: sw.lat(), end: ne.lat()})
-    )
-
-=======
     build_map = () =>
       mo = @mget('map_options')
       map_options =
@@ -310,7 +286,6 @@
         @y_range.set({start: sw.lat(), end: ne.lat()})
       )
     _.defer(build_map)
->>>>>>> 9c2e787b
     @ctx = @canvas[0].getContext('2d')
     if full_render
       @render()
