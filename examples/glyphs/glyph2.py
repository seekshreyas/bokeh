--- conflicted
+++ resolved
@@ -67,12 +67,8 @@
     print("ERROR: This example requires the plot server. Please make sure plot server is running, by executing 'bokeh-server'")
     sys.exit(1)
 
-<<<<<<< HEAD
 sess.use_doc("glyph2")
 sess.add(plot, recursive=True)
-=======
-sess.add(plot, glyph_renderer, xaxis, yaxis, xgrid, ygrid, source, xdr, ydr, pantool, wheelzoomtool)
->>>>>>> b5b15892
 sess.plotcontext.children.append(plot)
 sess.plotcontext._dirty = True
 # not so nice.. but set the model doens't know
