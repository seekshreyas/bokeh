--- conflicted
+++ resolved
@@ -1,136 +1,4 @@
 {
-<<<<<<< HEAD
- "metadata": {
-  "name": "",
-  "signature": "sha256:097469cb0c022784616d212dd0fcf2694d2388da93c4f3e9fe3b9c92427469f4"
- },
- "nbformat": 3,
- "nbformat_minor": 0,
- "worksheets": [
-  {
-   "cells": [
-    {
-     "cell_type": "code",
-     "collapsed": false,
-     "input": [
-      "from collections import OrderedDict\n",
-      "\n",
-      "import numpy as np\n",
-      "import pandas as pd\n",
-      "\n",
-      "from bokeh.charts import Bar\n",
-      "from bokeh.plotting import VBox, output_notebook, show\n",
-      "from bokeh.sampledata.olympics2014 import data as original_data"
-     ],
-     "language": "python",
-     "metadata": {},
-     "outputs": []
-    },
-    {
-     "cell_type": "code",
-     "collapsed": false,
-     "input": [
-      "data = {d['abbr']: d['medals'] for d in original_data['data'] if d['medals']['total'] > 0}\n",
-      "\n",
-      "countries = sorted(data.keys(), key=lambda x: data[x]['total'], reverse=True)\n",
-      "\n",
-      "gold = np.array([data[abbr]['gold'] for abbr in countries], dtype=np.float)\n",
-      "silver = np.array([data[abbr]['silver'] for abbr in countries], dtype=np.float)\n",
-      "bronze = np.array([data[abbr]['bronze'] for abbr in countries], dtype=np.float)\n",
-      "output_notebook()\n",
-      "medals = OrderedDict(bronze=bronze, silver=silver, gold=gold)"
-     ],
-     "language": "python",
-     "metadata": {},
-     "outputs": []
-    },
-    {
-     "cell_type": "code",
-     "collapsed": false,
-     "input": [
-      "bar = Bar(\n",
-      "    medals, countries, title=\"grouped, dict input\", \n",
-      "    xlabel=\"countries\", ylabel=\"medals\", legend=\"top_right\", width=600, height=400)\n",
-      "show(bar)"
-     ],
-     "language": "python",
-     "metadata": {},
-     "outputs": []
-    },
-    {
-     "cell_type": "code",
-     "collapsed": false,
-     "input": [
-      "bar = Bar(\n",
-      "    medals, countries, title=\"stacked, dict input\", \n",
-      "    xlabel=\"countries\", ylabel=\"medals\", legend=\"top_right\", width=600, height=400, stacked=True)\n",
-      "show(bar)"
-     ],
-     "language": "python",
-     "metadata": {},
-     "outputs": []
-    },
-    {
-     "cell_type": "code",
-     "collapsed": false,
-     "input": [
-      "df = pd.DataFrame(medals, index=countries)\n",
-      "\n",
-      "bar1 = Bar(\n",
-      "    df, title=\"stacked, pandas input\", xlabel=\"countries\", ylabel=\"medals\", \n",
-      "    legend=\"top_right\", width=600, height=400, stacked=True)\n",
-      "\n",
-      "bar2 = bar = Bar(\n",
-      "    df, title=\"grouped, pandas input\", xlabel=\"countries\", ylabel=\"medals\", \n",
-      "    legend=\"top_right\", width=600, height=400, stacked=False)\n",
-      "\n",
-      "show(VBox(bar1, bar2))"
-     ],
-     "language": "python",
-     "metadata": {},
-     "outputs": []
-    },
-    {
-     "cell_type": "code",
-     "collapsed": false,
-     "input": [
-      "medals = np.array([bronze, silver, gold])\n",
-      "bar = Bar(\n",
-      "    medals, title=\"grouped, array input\", xlabel=\"countries\", ylabel=\"medals\", \n",
-      "    legend=\"top_right\", width=600, height=400)\n",
-      "show(bar)"
-     ],
-     "language": "python",
-     "metadata": {},
-     "outputs": []
-    },
-    {
-     "cell_type": "code",
-     "collapsed": false,
-     "input": [
-      "from blaze import Data\n",
-      "from bokeh.plotting import output_notebook, show\n",
-      "output_notebook()\n",
-      "medals = Data([bronze, silver, gold], fields=['bronze', 'silver', 'gold'])\n",
-      "bar = Bar(medals, cat=countries, title=\"grouped, df_input\", xlabel=\"countries\", ylabel=\"medals\", legend='top_right', stacked=True, width=800, height=600)\n",
-      "output_notebook()\n",
-      "show(bar)"
-     ],
-     "language": "python",
-     "metadata": {},
-     "outputs": []
-    },
-    {
-     "cell_type": "code",
-     "collapsed": false,
-     "input": [],
-     "language": "python",
-     "metadata": {},
-     "outputs": []
-    }
-   ],
-   "metadata": {}
-=======
  "cells": [
   {
    "cell_type": "code",
@@ -260,7 +128,6 @@
    },
    "outputs": [],
    "source": []
->>>>>>> 736d8a2b
   }
  ],
  "metadata": {},
