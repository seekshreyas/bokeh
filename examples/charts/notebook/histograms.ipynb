{
<<<<<<< HEAD
 "metadata": {
  "name": "",
  "signature": "sha256:3e7b9888dbbdb1be5f9a0677114cdc3f5aded1dff8c2ede1f341ba45864c8cf2"
 },
 "nbformat": 3,
 "nbformat_minor": 0,
 "worksheets": [
  {
   "cells": [
    {
     "cell_type": "code",
     "collapsed": false,
     "input": [
      "from collections import OrderedDict\n",
      "\n",
      "import numpy as np\n",
      "import pandas as pd\n",
      "\n",
      "from bokeh.charts import Histogram, output_notebook, show"
     ],
     "language": "python",
     "metadata": {},
     "outputs": []
    },
    {
     "cell_type": "code",
     "collapsed": false,
     "input": [
      "output_notebook()"
     ],
     "language": "python",
     "metadata": {},
     "outputs": []
    },
    {
     "cell_type": "code",
     "collapsed": false,
     "input": [
      "mu, sigma = 0, 0.5\n",
      "normal = np.random.normal(mu, sigma, 1000)\n",
      "lognormal = np.random.lognormal(mu, sigma, 1000)\n",
      "\n",
      "distributions = OrderedDict(normal=normal, lognormal=lognormal)\n",
      "normal_dist = OrderedDict(normal=normal)"
     ],
     "language": "python",
     "metadata": {},
     "outputs": []
    },
    {
     "cell_type": "code",
     "collapsed": false,
     "input": [
      "hist = Histogram(\n",
      "    normal_dist, bins=50, mu=mu, sigma=sigma,\n",
      "    title=\"Histogram, dict input\", ylabel=\"frequency\", \n",
      "    legend=\"top_left\", width=400, height=350)\n",
      "show(hist)"
     ],
     "language": "python",
     "metadata": {},
     "outputs": []
    },
    {
     "cell_type": "code",
     "collapsed": false,
     "input": [
      "df = pd.DataFrame(normal_dist)\n",
      "hist = Histogram(\n",
      "    df, bins=50, mu=mu, sigma=sigma,\n",
      "    title=\"Histogram, pandas input\", ylabel=\"frequency\", \n",
      "    tools=True, width=400, height=350, legend=\"top_left\")\n",
      "show(hist)"
     ],
     "language": "python",
     "metadata": {},
     "outputs": []
    },
    {
     "cell_type": "code",
     "collapsed": false,
     "input": [
      "hist = Histogram(\n",
      "    normal, bins=50, mu=mu, sigma=sigma,\n",
      "    title=\"Histogram, array input\", ylabel=\"frequency\",\n",
      "    width=500, height=350, legend=\"top_left\")\n",
      "show(hist)"
     ],
     "language": "python",
     "metadata": {},
     "outputs": []
    },
    {
     "cell_type": "code",
     "collapsed": false,
     "input": [
      "from blaze import Data\n",
      "from bokeh.plotting import output_notebook, show\n",
      "output_notebook()\n",
      "b = Data(distributions)\n",
      "hist = Histogram(b, bins=50,title=\"kwargs, dict_input\", ylabel=\"frequency\", legend=\"top_right\",\n",
      "                 width=500, height=350, notebook=True)\n",
      "show(hist)"
     ],
     "language": "python",
     "metadata": {},
     "outputs": []
    },
    {
     "cell_type": "code",
     "collapsed": false,
     "input": [],
     "language": "python",
     "metadata": {},
     "outputs": []
    }
   ],
   "metadata": {}
=======
 "cells": [
  {
   "cell_type": "code",
   "execution_count": null,
   "metadata": {
    "collapsed": false
   },
   "outputs": [],
   "source": [
    "from collections import OrderedDict\n",
    "\n",
    "import numpy as np\n",
    "import pandas as pd\n",
    "\n",
    "from bokeh.charts import Histogram, output_notebook, show"
   ]
  },
  {
   "cell_type": "code",
   "execution_count": null,
   "metadata": {
    "collapsed": false
   },
   "outputs": [],
   "source": [
    "output_notebook()"
   ]
  },
  {
   "cell_type": "code",
   "execution_count": null,
   "metadata": {
    "collapsed": false
   },
   "outputs": [],
   "source": [
    "mu, sigma = 0, 0.5\n",
    "normal = np.random.normal(mu, sigma, 1000)\n",
    "lognormal = np.random.lognormal(mu, sigma, 1000)\n",
    "\n",
    "distributions = OrderedDict(normal=normal, lognormal=lognormal)\n",
    "normal_dist = OrderedDict(normal=normal)"
   ]
  },
  {
   "cell_type": "code",
   "execution_count": null,
   "metadata": {
    "collapsed": false
   },
   "outputs": [],
   "source": [
    "hist = Histogram(\n",
    "    normal_dist, bins=50, mu=mu, sigma=sigma,\n",
    "    title=\"Histogram, dict input\", ylabel=\"frequency\", \n",
    "    legend=\"top_left\", width=400, height=350)\n",
    "show(hist)"
   ]
  },
  {
   "cell_type": "code",
   "execution_count": null,
   "metadata": {
    "collapsed": false
   },
   "outputs": [],
   "source": [
    "df = pd.DataFrame(normal_dist)\n",
    "hist = Histogram(\n",
    "    df, bins=50, mu=mu, sigma=sigma,\n",
    "    title=\"Histogram, pandas input\", ylabel=\"frequency\", \n",
    "    tools=True, width=400, height=350, legend=\"top_left\")\n",
    "show(hist)"
   ]
  },
  {
   "cell_type": "code",
   "execution_count": null,
   "metadata": {
    "collapsed": false
   },
   "outputs": [],
   "source": [
    "hist = Histogram(\n",
    "    normal, bins=50, mu=mu, sigma=sigma,\n",
    "    title=\"Histogram, array input\", ylabel=\"frequency\",\n",
    "    width=500, height=350, legend=\"top_left\")\n",
    "show(hist)"
   ]
  },
  {
   "cell_type": "code",
   "execution_count": null,
   "metadata": {
    "collapsed": false
   },
   "outputs": [],
   "source": []
>>>>>>> 736d8a2b
  }
 ],
 "metadata": {},
 "nbformat": 4,
 "nbformat_minor": 0
}<|MERGE_RESOLUTION|>--- conflicted
+++ resolved
@@ -1,124 +1,4 @@
 {
-<<<<<<< HEAD
- "metadata": {
-  "name": "",
-  "signature": "sha256:3e7b9888dbbdb1be5f9a0677114cdc3f5aded1dff8c2ede1f341ba45864c8cf2"
- },
- "nbformat": 3,
- "nbformat_minor": 0,
- "worksheets": [
-  {
-   "cells": [
-    {
-     "cell_type": "code",
-     "collapsed": false,
-     "input": [
-      "from collections import OrderedDict\n",
-      "\n",
-      "import numpy as np\n",
-      "import pandas as pd\n",
-      "\n",
-      "from bokeh.charts import Histogram, output_notebook, show"
-     ],
-     "language": "python",
-     "metadata": {},
-     "outputs": []
-    },
-    {
-     "cell_type": "code",
-     "collapsed": false,
-     "input": [
-      "output_notebook()"
-     ],
-     "language": "python",
-     "metadata": {},
-     "outputs": []
-    },
-    {
-     "cell_type": "code",
-     "collapsed": false,
-     "input": [
-      "mu, sigma = 0, 0.5\n",
-      "normal = np.random.normal(mu, sigma, 1000)\n",
-      "lognormal = np.random.lognormal(mu, sigma, 1000)\n",
-      "\n",
-      "distributions = OrderedDict(normal=normal, lognormal=lognormal)\n",
-      "normal_dist = OrderedDict(normal=normal)"
-     ],
-     "language": "python",
-     "metadata": {},
-     "outputs": []
-    },
-    {
-     "cell_type": "code",
-     "collapsed": false,
-     "input": [
-      "hist = Histogram(\n",
-      "    normal_dist, bins=50, mu=mu, sigma=sigma,\n",
-      "    title=\"Histogram, dict input\", ylabel=\"frequency\", \n",
-      "    legend=\"top_left\", width=400, height=350)\n",
-      "show(hist)"
-     ],
-     "language": "python",
-     "metadata": {},
-     "outputs": []
-    },
-    {
-     "cell_type": "code",
-     "collapsed": false,
-     "input": [
-      "df = pd.DataFrame(normal_dist)\n",
-      "hist = Histogram(\n",
-      "    df, bins=50, mu=mu, sigma=sigma,\n",
-      "    title=\"Histogram, pandas input\", ylabel=\"frequency\", \n",
-      "    tools=True, width=400, height=350, legend=\"top_left\")\n",
-      "show(hist)"
-     ],
-     "language": "python",
-     "metadata": {},
-     "outputs": []
-    },
-    {
-     "cell_type": "code",
-     "collapsed": false,
-     "input": [
-      "hist = Histogram(\n",
-      "    normal, bins=50, mu=mu, sigma=sigma,\n",
-      "    title=\"Histogram, array input\", ylabel=\"frequency\",\n",
-      "    width=500, height=350, legend=\"top_left\")\n",
-      "show(hist)"
-     ],
-     "language": "python",
-     "metadata": {},
-     "outputs": []
-    },
-    {
-     "cell_type": "code",
-     "collapsed": false,
-     "input": [
-      "from blaze import Data\n",
-      "from bokeh.plotting import output_notebook, show\n",
-      "output_notebook()\n",
-      "b = Data(distributions)\n",
-      "hist = Histogram(b, bins=50,title=\"kwargs, dict_input\", ylabel=\"frequency\", legend=\"top_right\",\n",
-      "                 width=500, height=350, notebook=True)\n",
-      "show(hist)"
-     ],
-     "language": "python",
-     "metadata": {},
-     "outputs": []
-    },
-    {
-     "cell_type": "code",
-     "collapsed": false,
-     "input": [],
-     "language": "python",
-     "metadata": {},
-     "outputs": []
-    }
-   ],
-   "metadata": {}
-=======
  "cells": [
   {
    "cell_type": "code",
@@ -217,7 +97,6 @@
    },
    "outputs": [],
    "source": []
->>>>>>> 736d8a2b
   }
  ],
  "metadata": {},
