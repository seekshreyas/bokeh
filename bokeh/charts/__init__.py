from ._chartobject import ChartObject, DataAdapter
from._charts import Chart
from .area import Area
from .donut import Donut
from .dot import Dot
from .line import Line
from .step import Step
from .histogram import Histogram
from .bar import Bar
from .scatter import Scatter
from .boxplot import BoxPlot
from .timeseries import TimeSeries
from .catheatmap import HeatMap
<<<<<<< HEAD
from .horizon import Horizon
=======
from .gmap import GMap
>>>>>>> 17303eca
<|MERGE_RESOLUTION|>--- conflicted
+++ resolved
@@ -11,8 +11,4 @@
 from .boxplot import BoxPlot
 from .timeseries import TimeSeries
 from .catheatmap import HeatMap
-<<<<<<< HEAD
-from .horizon import Horizon
-=======
-from .gmap import GMap
->>>>>>> 17303eca
+from .gmap import GMap