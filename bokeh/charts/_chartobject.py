--- conflicted
+++ resolved
@@ -287,7 +287,10 @@
                       self._xscale, self._yscale, self._width, self._height,
                       self._tools, self._filename, self._server, self._notebook)
 
-<<<<<<< HEAD
+        self.chart = chart
+
+        return chart
+
     def start_plot(self, xgrid=True, ygrid=True):
         """Wrapper to call the ``chart.start_plot`` method.
 
@@ -296,15 +299,6 @@
             ygrid(bool, optional): whether to shoe the ygrid
         """
         self.chart.start_plot(xgrid, ygrid)
-=======
-        self.chart = chart
-
-        return chart
-
-    def start_plot(self):
-        "Wrapper to call the ``chart.start_plot`` method."
-        self.chart.start_plot()
->>>>>>> 439d473b
 
     def get_data(self):
         """Get the input data.
