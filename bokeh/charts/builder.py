"""This is the Bokeh charts interface. It gives you a high level API to build
complex plot is a simple way.

This is the Builder class, a minimal prototype class to build more chart
types on top of it.
"""
#-----------------------------------------------------------------------------
# Copyright (c) 2012 - 2014, Continuum Analytics, Inc. All rights reserved.
#
# Powered by the Bokeh Development Team.
#
# The full license is in the file LICENSE.txt, distributed with this software.
#-----------------------------------------------------------------------------

#-----------------------------------------------------------------------------
# Imports
#-----------------------------------------------------------------------------

from __future__ import absolute_import

from .attributes import AttrSpec, ColorAttr, CatAttr
from .chart import Chart
from .data_source import ChartDataSource
from .models import CompositeGlyph
from .properties import Dimension, ColumnLabel
from .utils import collect_attribute_columns
from .data_source import OrderedAssigner
from ..models.ranges import Range, Range1d, FactorRange
from ..models.sources import ColumnDataSource
from ..properties import (HasProps, Instance, List, String, Property,
                          Either, Dict, Color)

#-----------------------------------------------------------------------------
# Classes and functions
#-----------------------------------------------------------------------------


def create_and_build(builder_class, *data, **kws):
    """A factory function for handling Chart and Builder generation.

    Returns:
        :class:`Chart`
    """
    if isinstance(builder_class.dimensions, Property):
        raise NotImplementedError('Each builder must specify its dimensions.')

    if isinstance(builder_class.default_attributes, Property):
        raise NotImplementedError('Each builder must specify its dimensions.')

    builder_props = set(builder_class.properties())

    # append dimensions to the builder props
    for dim in builder_class.dimensions:
        builder_props.add(dim)

    # append attributes to the builder props
    for attr_name in builder_class.default_attributes.keys():
        builder_props.add(attr_name)

    # create the new builder
    builder_kws = {k: v for k, v in kws.items() if k in builder_props}
    builder = builder_class(*data, **builder_kws)

    # create a chart to return, since there isn't one already
    chart_kws = { k:v for k,v in kws.items() if k not in builder_props}
    chart = Chart(**chart_kws)
    chart.add_builder(builder)
    chart.start_plot()

    return chart


class Builder(HasProps):
    """ A prototype class to inherit each new chart Builder type.

    It provides useful methods to be used by the inherited builder classes,
    in order to automate most of the charts creation tasks and leave the
    core customization to specialized builder classes. In that pattern
    inherited builders just need to provide the following methods:

    Required:

    * :meth:`~bokeh.charts.builder.Builder.yield_renderers`: yields the glyphs to be
      rendered into the plot. Here you should call the
      :meth:`~bokeh.charts.builder.Builder.add_glyph` method so that the builder can
      setup the legend for you.
    * :meth:`~bokeh.charts.builder.Builder.set_ranges`: setup the ranges for the
      glyphs. This is called after glyph creation, so you are able to inspect the
      comp_glyphs for their minimum and maximum values. See the
      :meth:`~bokeh.charts.builder.Builder.create` method for more information on
      when this is called and how the builder provides the ranges to the containing
      :class:`Chart` using the :meth:`Chart.add_ranges` method.

    Optional:

    * :meth:`~bokeh.charts.builder.Builder.setup`: provides an area
      where subclasses of builder can introspect properties, setup attributes, or change
      property values. This is called before
      :meth:`~bokeh.charts.builder.Builder.process_data`.
    * :meth:`~bokeh.charts.builder.Builder.process_data`: provides an area
      where subclasses of builder can manipulate the source data before renderers are
      created.

    """

    # Optional Inputs
    x_range = Instance(Range)
    y_range = Instance(Range)

    xlabel = String()
    ylabel = String()

    xscale = String()
    yscale = String()

    palette = List(Color, help="""Optional input to override the default palette used
        by any color attribute.
        """)

    # Dimension Configuration
    dimensions = List(String, help="""The dimension
        labels that drive the position of the glyphs. Subclasses should implement this
        so that the Builder base class knows which dimensions it needs to operate on.
        An example for a builder working with cartesian x and y coordinates would be
        dimensions = ['x', 'y']. You should then instantiate the x and y dimensions as
        attributes of the subclass of builder using the
        :class:`Dimension <bokeh.charts.properties.Dimension>` class. One for x,
        as x = Dimension(...), and one as y = Dimension(...).
        """)

    req_dimensions = Either(List(String), List(List(String)), List(Dict(String, String)),
                            help="""
        The dimension labels that must exist to produce the glyphs. This specifies what
        are the valid configurations for the chart, with the option of specifying the
        type of the columns. The :class:`~bokeh.charts.data_source.ChartDataSource` will
        inspect this property of your subclass of Builder and use this to fill in any
        required dimensions if no keyword arguments are used.
        """)

    # Attribute Configuration
    attributes = Dict(String, Instance(AttrSpec), help="""
        The attribute specs used to group data. This is a mapping between the role of
        the attribute spec (e.g. 'color') and the
        :class:`~bokeh.charts.attributes.AttrSpec` class (e.g.,
        :class:`~bokeh.charts.attributes.ColorAttr`). The Builder will use this
        attributes property during runtime, which will consist of any attribute specs
        that are passed into the chart creation function (e.g.,
        :class:`~bokeh.charts.Bar`), ones that are created for the user from simple
        input types (e.g. `Bar(..., color='red')` or `Bar(..., color=<column_name>)`),
        or lastly, the attribute spec found in the default_attributes configured for
        the subclass of :class:`~bokeh.charts.builder.Builder`.
        """)

    default_attributes = Dict(String, Instance(AttrSpec), help="""
        The default attribute specs used to group data. This is where the subclass of
        Builder should specify what the default attributes are that will yield
        attribute values to each group of data, and any specific configuration. For
        example, the :class:`ColorAttr` utilizes a default palette for assigning color
        based on groups of data. If the user doesn't assign a column of the data to the
        associated attribute spec, then the default attrspec is used, which will yield
        a constant color value for each group of data. This is by default the first
        color in the default palette, but can be customized by setting the default color
        in the ColorAttr.
        """)

    # Derived properties (created by Builder at runtime)
    attribute_columns = List(ColumnLabel, help="""
        All columns used for specifying attributes for the Chart. The Builder will set
        this value on creation so that the subclasses can know the distinct set of columns
        that are being used to assign attributes.
        """)

    comp_glyphs = List(Instance(CompositeGlyph), help="""
        A list of composite glyphs, where each represents a unique subset of data. The
        composite glyph is a helper class that encapsulates all low level
        :class:`~bokeh.models.glyphs.Glyph`, that represent a higher level group of
        data. For example, the :class:`BoxGlyph` is a single class that yields
        each :class:`GlyphRenderer` needed to produce a Box on a :class:`BoxPlot`. The
        single Box represents a full array of values that are aggregated, and is made
        up of multiple :class:`~bokeh.models.glyphs.Rect` and
        :class:`~bokeh.models.glyphs.Segment` glyphs.
        """)

    labels = List(String, help="""Represents the unique labels to be used for legends.""")
    label_attributes = List(String, help="""List of attributes to use for legends.""")

    """
    Used to assign columns to dimensions when no selections have been provided. The
    default behavior is provided by the :class:`OrderedAssigner`, which assigns
    a single column to each dimension available in the `Builder`'s `dims` property.
    """
    column_selector = OrderedAssigner

    comp_glyph_types = List(Instance(CompositeGlyph))

    def __init__(self, *args, **kws):
        """Common arguments to be used by all the inherited classes.

        Args:
            data (:ref:`userguide_charts_data_types`): source data for the chart
            legend (str, bool): the legend of your plot. The legend content is
                inferred from incoming input.It can be ``top_left``,
                ``top_right``, ``bottom_left``, ``bottom_right``.
                It is ``top_right`` is you set it as True.

        Attributes:
            source (obj): datasource object for your plot,
                initialized as a dummy None.
            x_range (obj): x-associated datarange object for you plot,
                initialized as a dummy None.
            y_range (obj): y-associated datarange object for you plot,
                initialized as a dummy None.
            groups (list): to be filled with the incoming groups of data.
                Useful for legend construction.
            data (dict): to be filled with the incoming data and be passed
                to the ChartDataSource for each Builder class.
            attr (list(AttrSpec)): to be filled with the new attributes created after
                loading the data dict.
        """
        data = None
        if len(args) != 0 or len(kws) != 0:

            # chart dimensions can be literal dimensions or attributes
            attrs = list(self.default_attributes.keys())
            dims = self.dimensions + attrs

            # pop the dimension inputs from kwargs
            data_args = {}
            for dim in dims:
                if dim in kws.keys():
                    data_args[dim] = kws[dim]

            # build chart data source from inputs, given the dimension configuration
            data_args['dims'] = tuple(dims)
            data_args['required_dims'] = tuple(self.req_dimensions)
            data_args['attrs'] = attrs
            data_args['column_assigner'] = self.column_selector
            data = ChartDataSource.from_data(*args, **data_args)

            # make sure that the builder dimensions have access to the chart data source
            for dim in self.dimensions:
                getattr(getattr(self, dim), 'set_data')(data)

            # handle input attrs and ensure attrs have access to data
            attributes = self._setup_attrs(data, kws)

            # remove inputs handled by dimensions and chart attributes
            for dim in dims:
                kws.pop(dim, None)
        else:
            attributes = dict()

        kws['attributes'] = attributes
        super(Builder, self).__init__(**kws)

        # collect unique columns used for attributes
        self.attribute_columns = collect_attribute_columns(**self.attributes)

        self._data = data
        self._legends = []

    def _setup_attrs(self, data, kws):
        """Handle overridden attributes and initialize them with data.

        Makes sure that all attributes have access to the data
        source, which is used for mapping attributes to groups
        of data.

        Returns:
            None

        """
        source = ColumnDataSource(data.df)
        attr_names = self.default_attributes.keys()
<<<<<<< HEAD
        custom_palette = kws.get('palette')

=======
        attributes = dict()
>>>>>>> b40ad267
        for attr_name in attr_names:

            attr = kws.pop(attr_name, None)

            # if given an attribute use it
            if isinstance(attr, AttrSpec):
                attributes[attr_name] = attr

            # if we are given columns, use those
            elif isinstance(attr, str) or isinstance(attr, list):
<<<<<<< HEAD
                self.attributes[attr_name] = self.default_attributes[attr_name].clone()

                # override palette if available
                if isinstance(self.attributes[attr_name], ColorAttr):
                    if custom_palette is not None:
                        self.attributes[attr_name].iterable = custom_palette

                self.attributes[attr_name].setup(data=source, columns=attr)

            else:
                # override palette if available
                if (isinstance(self.default_attributes[attr_name], ColorAttr) and
                        custom_palette is not None):
                    self.attributes[attr_name] = self.default_attributes[attr_name].clone()
                    self.attributes[attr_name].iterable = custom_palette
                else:
                    self.attributes[attr_name] = self.default_attributes[attr_name].clone()
=======
                attributes[attr_name] = self.default_attributes[attr_name]._clone()
                attributes[attr_name].setup(data=source, columns=attr)

            else:
                attributes[attr_name] = self.default_attributes[attr_name]._clone()
>>>>>>> b40ad267

        # make sure all have access to data source
        for attr_name in attr_names:
            attributes[attr_name].data = source

        return attributes

    def setup(self):
        """Perform any initial pre-processing, attribute config.

        Returns:
            None

        """
        pass

    def process_data(self):
        """Make any global data manipulations before grouping.

        It has to be implemented by any of the inherited class
        representing each different chart type. It is the place
        where we make specific calculations for each chart.

        Returns:
            None

        """
        pass

    def yield_renderers(self):
        """ Generator that yields the glyphs to be draw on the plot

        It has to be implemented by any of the inherited class
        representing each different chart type.

        Yields:
            :class:`GlyphRenderer`
        """
        raise NotImplementedError('Subclasses of %s must implement _yield_renderers.' %
                                  self.__class__.__name__)

    def set_ranges(self):
        """Calculate and set the x and y ranges.

        It has to be implemented by any of the subclasses of builder
        representing each different chart type, and is called after
        :meth:`yield_renderers`.

        Returns:
            None

        """
        raise NotImplementedError('Subclasses of %s must implement _set_ranges.' %
                                  self.__class__.__name__)

    def get_dim_extents(self):
        """Helper method to retrieve maximum extents of all the renderers.

        Returns:
            a dict mapping between dimension and value for x_max, y_max, x_min, y_min

        """
        return {'x_max': max([renderer.x_max for renderer in self.comp_glyphs]),
                'y_max': max([renderer.y_max for renderer in self.comp_glyphs]),
                'x_min': min([renderer.x_min for renderer in self.comp_glyphs]),
                'y_min': min([renderer.y_min for renderer in self.comp_glyphs])
                }

    def add_glyph(self, group, glyph):
        """Add a composite glyph.

        Manages the legend, since the builder might not want all attribute types
        used for the legend.

        Args:
            group (:class:`DataGroup`): the data the `glyph` is associated with
            glyph (:class:`CompositeGlyph`): the glyph associated with the `group`

        Returns:
            None
        """
        if isinstance(glyph, list):
            for sub_glyph in glyph:
                self.comp_glyphs.append(sub_glyph)
        else:
            self.comp_glyphs.append(glyph)

        # handle cases where builders have specified which attributes to use for labels
        label = None
        if len(self.label_attributes) > 0:
            for attr in self.label_attributes:
                # this will get the last attribute group label for now
                if self.attributes[attr].columns is not None:
                    label = self._get_group_label(group, attr=attr)

        # if no special case for labeling, just use the group label
        if label is None:
            label = self._get_group_label(group, attr='label')

        # add to legend if new and unique label
        if str(label) not in self.labels and label is not None:
            self._legends.append((label, glyph.renderers))
            self.labels.append(label)

    def _get_group_label(self, group, attr='label'):
        """Get the label of the group by the attribute name.

        Args:
            group (:attr:`DataGroup`: the group of data
            attr (str, optional): the attribute name containing the label, defaults to
                'label'.

        Returns:
            str: the label for the group
        """
        if attr is 'label':
            label = group.label
        else:
            label = group[attr]

        return self._get_label(label)

    @staticmethod
    def _get_label(raw_label):
        """Converts a label by string or tuple to a string representation.

        Args:
            raw_label (str or tuple(any, any)): a unique identifier for the data group

        Returns:
            str: a label that is usable in charts
        """
        # don't convert None type to string so we can test for it later
        if raw_label is None:
            return None

        if (isinstance(raw_label, tuple) or isinstance(raw_label, list)) and \
                        len(raw_label) == 1:
            raw_label = raw_label[0]

        return str(raw_label)

    def collect_attr_kwargs(self):
        attrs = set(self.default_attributes.keys()) - set(
            self.__class__.default_attributes.keys())
        return attrs

    def get_group_kwargs(self, group, attrs):
        return {attr: group[attr] for attr in attrs}

    def create(self, chart=None):
        """Builds the renderers, adding them and other components to the chart.

        Args:
            chart (:class:`Chart`, optional): the chart that will contain the glyph
                renderers that the `Builder` produces.

        Returns:
            :class:`Chart`
        """
        # call methods that allow customized setup by subclasses
        self.setup()
        self.process_data()

        # create and add renderers to chart
        renderers = self.yield_renderers()
        if chart is None:
            chart = Chart()
        chart.add_renderers(self, renderers)

        # handle ranges after renders, since ranges depend on aggregations
        # ToDo: should reconsider where this occurs
        self.set_ranges()
        chart.add_ranges('x', self.x_range)
        chart.add_ranges('y', self.y_range)

        # always contribute legends, let Chart sort it out
        chart.add_legend(self._legends)

        chart.add_labels('x', self.xlabel)
        chart.add_labels('y', self.ylabel)

        chart.add_scales('x', self.xscale)
        chart.add_scales('y', self.yscale)

        return chart

    @classmethod
    def generate_help(cls):
        help_str = ''
        for comp_glyph in cls.comp_glyph_types:
            help_str += str(comp_glyph.glyph_properties())

        return help_str


class XYBuilder(Builder):
    """Implements common functionality for XY Builders."""

    x = Dimension('x')
    y = Dimension('y')

    dimensions = ['x', 'y']
    req_dimensions = [['x'],
                      ['y'],
                      ['x', 'y']]

    default_attributes = {'color': ColorAttr()}

    def set_ranges(self):
        """Calculate and set the x and y ranges."""
        # ToDo: handle when only single dimension is provided

        extents = self.get_dim_extents()

        endx = extents['x_max']
        startx = extents['x_min']
        self.x_range = self._get_range('x', startx, endx)

        endy = extents['y_max']
        starty = extents['y_min']
        self.y_range = self._get_range('y', starty, endy)

        if self.xlabel is None:
            if self.x.selection is not None:
                select = self.x.selection
                if not isinstance(select, list):
                    select = [select]
            else:
                select = ['']
            self.xlabel = ', '.join(select)

        if self.ylabel is None:
            if self.y.selection is not None:
                select = self.y.selection
                if not isinstance(select, list):
                    select = [select]
            else:
                select = ['']
            self.ylabel = ', '.join(select)

    def _get_range(self, dim, start, end):
        """Create a :class:`Range` for the :class:`Chart`.

        Args:
            dim (str): the name of the dimension, which is an attribute of the builder
            start: the starting value of the range
            end: the ending value of the range

        Returns:
            :class:`Range`
        """
        dim_ref = getattr(self, dim)
        values = dim_ref.data
        dtype = dim_ref.dtype.name

        # object data or single value
        if dtype == 'object':
            factors = values.drop_duplicates()
            factors.sort(inplace=True)
            setattr(self, dim + 'scale', 'categorical')
            return FactorRange(factors=factors.tolist())
        elif 'datetime' in dtype:
            setattr(self, dim + 'scale', 'datetime')
            return Range1d(start=start, end=end)
        else:

            if end == 'None' or (end - start) == 0:
                setattr(self, dim + 'scale', 'categorical')
                return FactorRange(factors=['None'])
            else:
                diff = end - start
                setattr(self, dim + 'scale', 'linear')
                return Range1d(start=start - 0.1 * diff, end=end + 0.1 * diff)


class AggregateBuilder(Builder):
    """A base class for deriving specific builders performing aggregation with stats.

    The typical AggregateBuilder takes a single dimension of values.
    """

    values = Dimension('values')

    default_attributes = {'label': CatAttr(),
                          'color': ColorAttr()}<|MERGE_RESOLUTION|>--- conflicted
+++ resolved
@@ -272,12 +272,10 @@
         """
         source = ColumnDataSource(data.df)
         attr_names = self.default_attributes.keys()
-<<<<<<< HEAD
         custom_palette = kws.get('palette')
 
-=======
         attributes = dict()
->>>>>>> b40ad267
+
         for attr_name in attr_names:
 
             attr = kws.pop(attr_name, None)
@@ -288,31 +286,20 @@
 
             # if we are given columns, use those
             elif isinstance(attr, str) or isinstance(attr, list):
-<<<<<<< HEAD
-                self.attributes[attr_name] = self.default_attributes[attr_name].clone()
-
-                # override palette if available
-                if isinstance(self.attributes[attr_name], ColorAttr):
-                    if custom_palette is not None:
-                        self.attributes[attr_name].iterable = custom_palette
-
-                self.attributes[attr_name].setup(data=source, columns=attr)
-
-            else:
+
                 # override palette if available
                 if (isinstance(self.default_attributes[attr_name], ColorAttr) and
                         custom_palette is not None):
-                    self.attributes[attr_name] = self.default_attributes[attr_name].clone()
+                    self.attributes[attr_name] = self.default_attributes[attr_name]._clone()
                     self.attributes[attr_name].iterable = custom_palette
                 else:
-                    self.attributes[attr_name] = self.default_attributes[attr_name].clone()
-=======
-                attributes[attr_name] = self.default_attributes[attr_name]._clone()
+                    self.attributes[attr_name] = self.default_attributes[attr_name]._clone()
+
                 attributes[attr_name].setup(data=source, columns=attr)
 
+            # otherwise, make use of the default attribute configuration
             else:
                 attributes[attr_name] = self.default_attributes[attr_name]._clone()
->>>>>>> b40ad267
 
         # make sure all have access to data source
         for attr_name in attr_names:
