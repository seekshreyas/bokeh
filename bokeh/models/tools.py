--- conflicted
+++ resolved
@@ -548,10 +548,7 @@
     A callback to run in the browser on every selection of a polygon area.
     The cb_data parameter that is available to the Callback code will contain
     one PolySelectTool-specific field:
-<<<<<<< HEAD
-=======
-
->>>>>>> 336b6609
+
     :geometry: object containing the coordinates of the polygon area
     """)
 
