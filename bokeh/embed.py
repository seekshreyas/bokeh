''' This module provides functions for embedding Bokeh plots in various
different ways.

There are a number of different combinations of options when embedding
Bokeh plots. The data for the plot can be contained in the document,
or on a Bokeh server, or in a sidecar JavaScript file. Likewise, BokehJS
may be inlined in the document, or loaded from CDN or a Bokeh server.

The functions in ``bokeh.embed`` provide functionality to embed in all
these different cases.

'''

import uuid

from .protocol import serialize_json
from .resources import Resources
from .templates import (
    AUTOLOAD, AUTOLOAD_SERVER, AUTOLOAD_STATIC, FILE,
    NOTEBOOK_DIV, PLOT_DIV, PLOT_JS, PLOT_SCRIPT, RESOURCES
)
from .utils import encode_utf8

def components(plot_object, resources):
    ''' Return HTML components to embed a Bokeh plot.

    The data for the plot is stored directly in the returned HTML.

    .. note:: The returned components assume that BokehJS resources
              are **already loaded**.

    Args:
        plot_object (PlotObject) : Bokeh object to render
            typically a Plot or PlotContext
        resources (Resources, optional) : BokehJS resources config

    Returns:
        (script, div)

    '''
    ref = plot_object.get_ref()
    elementid = str(uuid.uuid4())

    js = PLOT_JS.render(
        elementid = elementid,
        modelid = ref["id"],
        modeltype = ref["type"],
        all_models = serialize_json(plot_object.dump()),
    )
    script = PLOT_SCRIPT.render(
        plot_js = resources.js_wrapper(js),
    )
    div = PLOT_DIV.render(elementid=elementid)

    return encode_utf8(script), encode_utf8(div)


def notebook_div(plot_object):
    ''' Return HTML for a div that will display a Bokeh plot in an
    IPython Notebook

    The data for the plot is stored directly in the returned HTML.

    Args:
        plot_object (PlotObject) : Bokeh object to render
            typically a Plot or PlotContext

    Returns:
        div : UTF-8 encoded HTML text

    .. note:: Assumes ``bokeh.load_notebook()`` or the equivalent has
              already been executed.

    '''
    ref = plot_object.get_ref()
    resources = Resources()
    elementid = str(uuid.uuid4())

    js = PLOT_JS.render(
        elementid = elementid,
        modelid = ref["id"],
        modeltype = ref["type"],
        all_models = serialize_json(plot_object.dump()),
    )
    script = PLOT_SCRIPT.render(
        plot_js = resources.js_wrapper(js),
    )
    div = PLOT_DIV.render(elementid=elementid)
    html = NOTEBOOK_DIV.render(
        plot_script = script,
        plot_div = div,
    )
    return encode_utf8(html)


def file_html(plot_object, resources, title, template=FILE):
    ''' Return an HTML document that embeds a Bokeh plot.

    The data for the plot is stored directly in the returned HTML.

    Args:
        plot_object (PlotObject) : Bokeh object to render
            typically a Plot or PlotContext
        resources (Resources) : a resource configuration for BokehJS assets
        title (str) : a title for the HTML document ``<title>`` tags
        template (Template, optional) : HTML document template (default: FILE)
            A Jinja2 Template, see bokeh.templates.FILE for the required
            template parameters

    Returns:
        html : standalone HTML document with embedded plot

    '''
    plot_resources = RESOURCES.render(
        js_raw = resources.js_raw,
        css_raw = resources.css_raw,
        js_files = resources.js_files,
        css_files = resources.css_files,
    )
    script, div = components(plot_object, resources)
    html = template.render(
        title = title,
        plot_resources = plot_resources,
        plot_script = script,
        plot_div = div,
    )
    return encode_utf8(html)


def autoload_static(plot_object, resources, script_path):
    ''' Return JavaScript code and a script tag that can be used to embed
    Bokeh Plots.

    The data for the plot is stored directly in the returned JavaScript code.

    Args:
        plot_object (PlotObject) :
        resources (Resources) :
        script_path (str) :

    Returns:
        (js, tag) :
            JavaScript code to be saved at ``script_path`` and a ``<script>``
            tag to load it

    Raises:
        ValueError

    '''
    if resources.mode == 'inline':
        raise ValueError("autoload_static() requires non-inline resources")

    if resources.dev:
        raise ValueError("autoload_static() only works with non-dev resources")

    elementid = str(uuid.uuid4())

    js = AUTOLOAD.render(
        all_models = serialize_json(plot_object.dump()),
        js_url = resources.js_files[0],
        css_files = resources.css_files,
        elementid = elementid,
    )

    tag = AUTOLOAD_STATIC.render(
        src_path = script_path,
        elementid = elementid,
        modelid = plot_object._id,
        modeltype = plot_object.__view_model__,
        log_level = resources.log_level,
    )

    return encode_utf8(js), encode_utf8(tag)


def autoload_server(plot_object, session):
    ''' Return a script tag that can be used to embed Bokeh Plots from
    a Bokeh Server.

    The data for the plot is stored on the Bokeh Server.

    Args:
        plot_object (PlotObject) :
        session (session) :

    Returns:
        tag :
            a ``<script>`` tag that will execute an autoload script
            loaded from the Bokeh Server

    '''
    elementid = str(uuid.uuid4())
    resources = Resources(root_url=session.root_url, mode="server")
    tag = AUTOLOAD_SERVER.render(
        src_path = resources._autoload_path(elementid),
        elementid = elementid,
        modelid = plot_object._id,
        modeltype = plot_object.__view_model__,
        root_url = resources.root_url,
        docid =  session.docid,
        docapikey = session.apikey,
<<<<<<< HEAD
        conn_string = resources.conn_string,
        log_level = resources.log_level,
=======
>>>>>>> 3d50f02b
    )

    return encode_utf8(tag)<|MERGE_RESOLUTION|>--- conflicted
+++ resolved
@@ -199,11 +199,7 @@
         root_url = resources.root_url,
         docid =  session.docid,
         docapikey = session.apikey,
-<<<<<<< HEAD
-        conn_string = resources.conn_string,
         log_level = resources.log_level,
-=======
->>>>>>> 3d50f02b
     )
 
     return encode_utf8(tag)