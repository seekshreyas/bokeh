import six
from .plotobject import PlotObject
<<<<<<< HEAD
#from .objects import DataSource
from .properties import (HasProps, Dict, Enum, Either, Float, Instance, Int, List,
    String, Color, Include, Bool, Tuple, Any, Date, lookup_descriptor)
from .pivot_table import pivot_table
=======
from .properties import (HasProps, Dict, Enum,
                         Either, Float, Instance, Int,
                         List, String, Color, Include, Bool,
                         Tuple, Any, lookup_descriptor)
>>>>>>> 1cee07eb
import copy
import logging
logger = logging.getLogger(__name__)

import pandas as pd

class Panel(PlotObject):
    title = String
    child = Instance(PlotObject, has_ref=True)
    closable = Bool(False)

class Tabs(PlotObject):
    tabs = List(Instance(Panel, has_ref=True), has_ref=True)
    active = Int(0)

class HBox(PlotObject):
    children = List(Instance(PlotObject))
class VBox(PlotObject):
    children = List(Instance(PlotObject))

#parent class only, you need to set the fields you want
class VBoxModelForm(PlotObject):
    _children  = List(Instance(PlotObject))
    _field_defs = Dict(String, Any)
    input_specs = None
    jsmodel = "VBoxModelForm"
    def __init__(self, *args, **kwargs):
        super(VBoxModelForm, self).__init__(*args, **kwargs)
        for prop in self.properties():
            propobj = lookup_descriptor(self.__class__, prop)
            if isinstance(propobj, Float):
                self._field_defs[prop] = "Float"
            elif isinstance(propobj, Int):
                self._field_defs[prop] = "Int"
            else:
                self._field_defs[prop] = "String"
    def create_inputs(self, session):
        session.add(self)
        if self.input_specs:
            for input_spec in self.input_specs:
                input_spec = copy.copy(input_spec)
                widget = input_spec.pop('widget')
                widget = widget.create(**input_spec)
                session.add(widget)
                self._children.append(widget)


class InputWidget(PlotObject):
    title = String()
    name = String()
    value = String()
    @classmethod
    def coerce_value(cls, val):
        prop_obj = lookup_descriptor(cls, 'value')
        if isinstance(prop_obj, Float):
            return float(val)
        elif isinstance(prop_obj, Int):
            return int(val)
        elif isinstance(prop_obj, String):
            return str(val)
<<<<<<< HEAD
        else:
            return val
=======
>>>>>>> 1cee07eb

    @classmethod
    def create(cls, *args, **kwargs):
        """Only called the first time we make an object,
        whereas __init__ is called every time it's loaded
        """
        if kwargs.get('title') is None:
            kwargs['title'] = kwargs['name']
        if kwargs.get('value') is not None:
            kwargs['value'] = cls.coerce_value(kwargs.get('value'))
        return cls(**kwargs)

class TextInput(InputWidget):
    value = String()

class BokehApplet(PlotObject):
    modelform = Instance(VBoxModelForm)
    children = List(Instance(PlotObject))
    jsmodel = "HBox"
    extra_generated_classes = List(Tuple(String, String, String))

    def update(self, **kwargs):
        super(BokehApplet, self).update(**kwargs)
        self.setup_events()

    def setup_events(self):
        if self.modelform:
            self.bind_modelform()

    def bind_modelform(self):
        for prop in self.modelform.__properties__:
            if not prop.startswith("_"):
                self.modelform.on_change(prop, self,
                                         'input_change')

    def input_change(self, obj, attrname, old, new):
        pass

    def create(self):
        pass
    def add_all(self, session):
        objs = self.references()
        for obj in objs:
            session.add(obj)

    @classmethod
    def add_route(cls, route, bokeh_url):
        from bokeh.server.app import bokeh_app
        from bokeh.pluginutils import app_document
        from bokeh.plotting import session
        from flask import render_template
        @app_document(cls.__view_model__, bokeh_url)
        def make_app():
            app = cls()
            app.create(session())
            return app

        def exampleapp():
            app = make_app()
            docname = session().docname
            docid = session().docid
            extra_generated_classes = app.extra_generated_classes
            if len(extra_generated_classes) == 0:
                extra_generated_classes.append((
                    app.__view_model__,
                    app.__view_model__,
                    app.jsmodel))
                extra_generated_classes.append((
                    app.modelform.__view_model__,
                    app.modelform.__view_model__,
                    app.modelform.jsmodel))
            return render_template(
                'applet.html',
                extra_generated_classes=extra_generated_classes,
                title=app.__class__.__view_model__,
                docname=docname,
                docid=docid,
                splitjs=bokeh_app.splitjs)
        exampleapp.__name__ = cls.__view_model__
        bokeh_app.route(route)(exampleapp)

class Paragraph(PlotObject):
    text = String()

class PreText(Paragraph):
    pass

class Select(InputWidget):
    options = List(Either(String(), Dict(String(), String())))
    value = String()

    @classmethod
    def create(self, *args, **kwargs):
        options = kwargs.pop('options', [])
        new_options = []
        for opt in options:
            if isinstance(opt, six.string_types):
                opt = {'name' : opt, 'value' : opt}
            new_options.append(opt)
        kwargs['options'] = new_options
        return super(Select, self).create(*args, **kwargs)

class Slider(InputWidget):
    value = Float()
    start = Float()
    end = Float()
    steps = Int(default=50)
    orientation = Enum("horizontal", "vertical")

class DatePicker(InputWidget):
    value = Date
    min_date = Date(default=None)
    max_date = Date(default=None)

class TableWidget(PlotObject):
    pass

class TableColumn(PlotObject):
    type = Enum("string", "numeric", "date")
    data = String
    header = String

class HandsonTable(TableWidget):
    #source = Instance(DataSource, has_ref=True)
    source = Instance(".objects.DataSource", has_ref=True)
    columns = List(Instance(TableColumn, has_ref=True), has_ref=True)

class ObjectExplorer(PlotObject):
    data_widget = Instance(TableWidget, has_ref=True)

class DataTable(PlotObject):
    #source = Instance(DataSource, has_ref=True)
    source = Instance(".objects.DataSource", has_ref=True)
    sort = List(String)
    group = List(String)
    offset = Int(default=0)
    length = Int(default=100)
    maxlength = Int
    totallength = Int
    tabledata = Dict(String, Any)
    filterselected = Bool(default=False)

    def setup_events(self):
        self.on_change('sort', self, 'get_data')
        self.on_change('group', self, 'get_data')
        self.on_change('length', self, 'get_data')
        self.on_change('offset', self, 'get_data')
        self.on_change('filterselected', self, 'get_data')
        self.source.on_change('selected', self, 'get_data')
        self.source.on_change('data', self, 'get_data')
        self.source.on_change('computed_columns', self, 'get_data')
        if not self.tabledata:
            self.get_data()

    def transform(self):
        return dict(sort=self.sort,
                    group=self.group,
                    offset=self.offset,
                    length=self.length,
                    filterselected=self.filterselected,
                    )

    def setselect(self, select):
        self.source.setselect(select, self.transform())
        self.get_data()

    def select(self, select):
        self.source.select(select, self.transform())
        self.get_data()

    def deselect(self, deselect):
        self.source.deselect(deselect, self.transform())
        self.get_data()

    def get_data(self, obj=None, attrname=None, old=None, new=None):
        data = self.source.get_data(self.transform())
        self.maxlength = data.pop('maxlength')
        self.totallength = data.pop('totallength')
        self.tabledata = data

class PivotTable(PlotObject):
    #source = Instance(DataSource, has_ref=True)
    source = Instance(".objects.DataSource", has_ref=True)
    title = String("Pivot Table")
    description = String("")
    data = Dict(String, Any)
    fields = List(Any) # List[{name: String, dtype: String}]
    rows = List(Any)
    columns = List(Any)
    values = List(Any)
    filters = List(Any)
    manual_update = Bool(True)

    def setup_events(self):
        self.on_change('rows', self, 'get_data')
        self.on_change('columns', self, 'get_data')
        self.on_change('values', self, 'get_data')
        self.on_change('filters', self, 'get_data')

        if not self.data:
            self.get_data()

    def get_data(self, obj=None, attrname=None, old=None, new=None):
        self.data = self.pivot_table()

    def _pivot_table(self, rows, cols, values, aggfunc=None):
        dataset = pd.DataFrame(self.source.data)

        try:
            if not rows and not cols:
                table = pd.DataFrame()
            else:
                table = pivot_table(dataset, rows=rows, cols=cols, values=values, aggfunc=aggfunc)
        except:
            table = pd.DataFrame()

        if isinstance(table, pd.DataFrame):
            if len(rows) == 1:
                _rows = [ [x] for x in table.index.tolist() ]
            else:
                _rows = table.index.tolist()
            if len(cols) == 1:
                _cols = [ [x] for x in table.columns.tolist() ]
            else:
                _cols = table.columns.tolist()
            _values = table.values.tolist()
            _attrs = dataset.columns.tolist()
        elif isinstance(table, pd.Series):
            raise ValueError("series")
        else:
            raise ValueError("???")

        return table, (_attrs, _rows, _cols, _values)

    def pivot_table(self):
        def fields(items):
           return [ item["field"] for item in items ]

        row_fields = fields(self.rows)
        column_fields = fields(self.columns)
        value_fields = fields(self.values)
        filter_fields = fields(self.filters)

        if len(self.values) > 0:
            aggfunc = values[0]["aggregate"]
        else:
            aggfunc = len

        _, (_attrs, _rows, _cols, _values) = self._pivot_table(row_fields, column_fields, value_fields, aggfunc)

        return dict(
            attrs  = _attrs,
            rows   = _rows,
            cols   = _cols,
            values = _values,
        )<|MERGE_RESOLUTION|>--- conflicted
+++ resolved
@@ -1,16 +1,9 @@
 import six
 from .plotobject import PlotObject
-<<<<<<< HEAD
 #from .objects import DataSource
 from .properties import (HasProps, Dict, Enum, Either, Float, Instance, Int, List,
     String, Color, Include, Bool, Tuple, Any, Date, lookup_descriptor)
 from .pivot_table import pivot_table
-=======
-from .properties import (HasProps, Dict, Enum,
-                         Either, Float, Instance, Int,
-                         List, String, Color, Include, Bool,
-                         Tuple, Any, lookup_descriptor)
->>>>>>> 1cee07eb
 import copy
 import logging
 logger = logging.getLogger(__name__)
@@ -71,11 +64,8 @@
             return int(val)
         elif isinstance(prop_obj, String):
             return str(val)
-<<<<<<< HEAD
         else:
             return val
-=======
->>>>>>> 1cee07eb
 
     @classmethod
     def create(cls, *args, **kwargs):
