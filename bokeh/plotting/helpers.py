from __future__ import absolute_import

from collections import Iterable, Sequence
import difflib
import itertools
import re
import warnings

import numpy as np
from six import string_types

from ..models import (
    BoxSelectTool, BoxZoomTool, CategoricalAxis,
    TapTool, CrosshairTool, DataRange1d, DatetimeAxis,
    FactorRange, Grid, HelpTool, HoverTool, LassoSelectTool, Legend, LinearAxis,
    LogAxis, PanTool, ZoomInTool, ZoomOutTool, PolySelectTool, ContinuousTicker,
    SaveTool, Range, Range1d, UndoTool, RedoTool, ResetTool, ResizeTool, Tool,
    WheelPanTool, WheelZoomTool, ColumnDataSource, GlyphRenderer)

from ..core.properties import ColorSpec, Datetime, value
from ..util.string import nice_join

DEFAULT_PALETTE = ["#f22c40", "#5ab738", "#407ee7", "#df5320", "#00ad9c", "#c33ff3"]


def get_default_color(plot=None):
    colors = [
      "#1f77b4",
      "#ff7f0e", "#ffbb78",
      "#2ca02c", "#98df8a",
      "#d62728", "#ff9896",
      "#9467bd", "#c5b0d5",
      "#8c564b", "#c49c94",
      "#e377c2", "#f7b6d2",
      "#7f7f7f",
      "#bcbd22", "#dbdb8d",
      "#17becf", "#9edae5"
    ]
    if plot:
        renderers = plot.renderers
        renderers = [x for x in renderers if x.__view_model__ == "GlyphRenderer"]
        num_renderers = len(renderers)
        return colors[num_renderers]
    else:
        return colors[0]

def get_default_alpha(plot=None):
    return 1.0

def _glyph_doc(args, props, desc):
    params_tuple =tuple(itertools.chain.from_iterable(sorted(list(args.items()))))
    params = "\t%s : %s\n" * len(args) % params_tuple

    return """%s

    Parameters
    ----------
    %s
    Additionally, the following properties are accepted as keyword arguments: %s

    Returns
    -------
    plot : :py:class:`Plot <bokeh.models.Plot>`
    """ % (desc, params, props)

def _pop_renderer_args(kwargs):
    result = dict(data_source=kwargs.pop('source', ColumnDataSource()))
    for attr in ['name', 'x_range_name', 'y_range_name', 'level']:
        val = kwargs.pop(attr, None)
        if val: result[attr] = val
    return result

def _pop_colors_and_alpha(glyphclass, kwargs, prefix="", default_alpha=1.0):
    """
    Given a kwargs dict, a prefix, and a default value, looks for different
    color and alpha fields of the given prefix, and fills in the default value
    if it doesn't exist.
    """
    result = dict()

    # TODO: The need to do this and the complexity of managing this kind of
    # thing throughout the codebase really suggests that we need to have
    # a real stylesheet class, where defaults and Types can declaratively
    # substitute for this kind of imperative logic.
    color = kwargs.pop(prefix+"color", get_default_color())
    for argname in ("fill_color", "line_color"):
        if argname not in glyphclass.properties(): continue
        result[argname] = kwargs.pop(prefix + argname, color)

    # NOTE: text fill color should really always default to black, hard coding
    # this here now until the stylesheet solution exists
    if "text_color" in glyphclass.properties():
        result["text_color"] = kwargs.pop(prefix + "text_color", "black")

    alpha = kwargs.pop(prefix+"alpha", default_alpha)
    for argname in ("fill_alpha", "line_alpha", "text_alpha"):
        if argname not in glyphclass.properties(): continue
        result[argname] = kwargs.pop(prefix + argname, alpha)

    return result


def _process_legend_kwargs(kwargs):
    if kwargs.get('legend') and kwargs.get('label'):
        raise RuntimeError("Cannot set both legend and label at the same time.")
    legend = kwargs.pop('legend', None)
    source = kwargs.get('source')
    if legend:
        if isinstance(legend, string_types):
            # Try and do something intelligent with a legend string:
            # * value if it's not in column data source
            # * field if it is
            if source and hasattr(source, 'column_names'):
                if legend in source.column_names:
                    kwargs['label'] = legend
                else:
                    kwargs['label'] = value(legend)
        else:
            # Otherwise just accept folks were being intentional
            kwargs['label'] = legend


def _process_sequence_literals(glyphclass, kwargs, source):
    dataspecs = glyphclass.dataspecs_with_props()
    for var, val in kwargs.items():

        # ignore things that are not iterable
        if not isinstance(val, Iterable): continue

        # pass dicts (i.e., values or fields) on as-is
        if isinstance(val, dict): continue

        # let any non-dataspecs do their own validation (e.g., line_dash properties)
        if var not in dataspecs: continue

        # strings sequences are handled by the dataspec as-is
        if isinstance(val, string_types): continue

        # similarly colorspecs handle color tuple sequences as-is
        if (isinstance(dataspecs[var].descriptor, ColorSpec) and ColorSpec.is_color_tuple(val)):
            continue

        if isinstance(val, np.ndarray) and val.ndim != 1:
            raise RuntimeError("Columns need to be 1D (%s is not)" % var)

        source.add(val, name=var)
        kwargs[var] = var

def _make_glyph(glyphclass, kws, extra):
        if extra is None: return None
        kws = kws.copy()
        kws.update(extra)
        return glyphclass(**kws)

def _update_legend(plot, glyph_renderer):
    legends = plot.select(type=Legend)
    if not legends:
        legend = Legend()
        plot.add_layout(legend)
    elif len(legends) == 1:
        legend = legends[0]
    else:
        raise RuntimeError("Plot %s configured with more than one legend renderer" % plot)
    legend.legends.append(glyph_renderer)

def _get_range(range_input):
    if range_input is None:
        return DataRange1d()
    if isinstance(range_input, Range):
        return range_input
    if isinstance(range_input, Sequence):
        if all(isinstance(x, string_types) for x in range_input):
            return FactorRange(factors=range_input)
        if len(range_input) == 2:
            try:
                return Range1d(start=range_input[0], end=range_input[1])
            except ValueError: # @mattpap suggests ValidationError instead
                pass
    raise ValueError("Unrecognized range input: '%s'" % str(range_input))

def _get_axis_class(axis_type, range_input):
    if axis_type is None:
        return None
    elif axis_type == "linear":
        return LinearAxis
    elif axis_type == "log":
        return LogAxis
    elif axis_type == "datetime":
        return DatetimeAxis
    elif axis_type == "auto":
        if isinstance(range_input, FactorRange):
            return CategoricalAxis
        elif isinstance(range_input, Range1d):
            try:
                # Easier way to validate type of Range1d parameters
                Datetime.validate(Datetime(), range_input.start)
                return DatetimeAxis
            except ValueError:
                pass
        return LinearAxis
    else:
        raise ValueError("Unrecognized axis_type: '%r'" % axis_type)

def _get_num_minor_ticks(axis_class, num_minor_ticks):
    if isinstance(num_minor_ticks, int):
        if num_minor_ticks <= 1:
            raise ValueError("num_minor_ticks must be > 1")
        return num_minor_ticks
    if num_minor_ticks is None:
        return 0
    if num_minor_ticks == 'auto':
        if axis_class is LogAxis:
            return 10
        return 5

_known_tools = {
    "pan": lambda: PanTool(dimensions=["width", "height"]),
    "xpan": lambda: PanTool(dimensions=["width"]),
    "ypan": lambda: PanTool(dimensions=["height"]),
    "wheel_zoom": lambda: WheelZoomTool(dimensions=["width", "height"]),
    "xwheel_zoom": lambda: WheelZoomTool(dimensions=["width"]),
    "ywheel_zoom": lambda: WheelZoomTool(dimensions=["height"]),
<<<<<<< HEAD
    "zoom_in": lambda: ZoomInTool(dimensions=["width", "height"]),
    "xzoom_in": lambda: ZoomInTool(dimensions=["width"]),
    "yzoom_in": lambda: ZoomInTool(dimensions=["height"]),
    "zoom_out": lambda: ZoomOutTool(dimensions=["width", "height"]),
    "xzoom_out": lambda: ZoomOutTool(dimensions=["width"]),
    "yzoom_out": lambda: ZoomOutTool(dimensions=["height"]),
=======
    "xwheel_pan": lambda: WheelPanTool(dimension="width"),
    "ywheel_pan": lambda: WheelPanTool(dimension="height"),
>>>>>>> 568c4ed7
    "resize": lambda: ResizeTool(),
    "click": lambda: TapTool(behavior="inspect"),
    "tap": lambda: TapTool(),
    "crosshair": lambda: CrosshairTool(),
    "box_select": lambda: BoxSelectTool(),
    "xbox_select": lambda: BoxSelectTool(dimensions=['width']),
    "ybox_select": lambda: BoxSelectTool(dimensions=['height']),
    "poly_select": lambda: PolySelectTool(),
    "lasso_select": lambda: LassoSelectTool(),
    "box_zoom": lambda: BoxZoomTool(dimensions=['width', 'height']),
    "xbox_zoom": lambda: BoxZoomTool(dimensions=['width']),
    "ybox_zoom": lambda: BoxZoomTool(dimensions=['height']),
    "hover": lambda: HoverTool(tooltips=[
        ("index", "$index"),
        ("data (x, y)", "($x, $y)"),
        ("canvas (x, y)", "($sx, $sy)"),
    ]),
    "save": lambda: SaveTool(),
    "previewsave": "save",
    "undo": lambda: UndoTool(),
    "redo": lambda: RedoTool(),
    "reset": lambda: ResetTool(),
    "help": lambda: HelpTool(),
}

def _tool_from_string(name):
    """ Takes a string and returns a corresponding `Tool` instance. """
    known_tools = sorted(_known_tools.keys())

    if name in known_tools:
        tool_fn = _known_tools[name]

        if isinstance(tool_fn, string_types):
            tool_fn = _known_tools[tool_fn]

        return tool_fn()
    else:
        matches, text = difflib.get_close_matches(name.lower(), known_tools), "similar"

        if not matches:
            matches, text = known_tools, "possible"

        raise ValueError("unexpected tool name '%s', %s tools are %s" % (name, text, nice_join(matches)))


def _process_axis_and_grid(plot, axis_type, axis_location, minor_ticks, axis_label, rng, dim):
    axiscls = _get_axis_class(axis_type, rng)
    if axiscls:

        if axiscls is LogAxis:
            # TODO (bev) this mapper type hinting is ugly
            if dim == 0:
                plot.x_mapper_type = 'log'
            elif dim == 1:
                plot.y_mapper_type = 'log'
            else:
                raise ValueError("received invalid dimension value: %r" % dim)

        # this is so we can get a ticker off the axis, even if we discard it
        axis = axiscls(plot=plot if axis_location else None)

        if isinstance(axis.ticker, ContinuousTicker):
            axis.ticker.num_minor_ticks = _get_num_minor_ticks(axiscls, minor_ticks)

        axis_label = axis_label
        if axis_label:
            axis.axis_label = axis_label

        grid = Grid(plot=plot, dimension=dim, ticker=axis.ticker); grid

        if axis_location is not None:
            getattr(plot, axis_location).append(axis)


def _process_tools_arg(plot, tools):
    """ Adds tools to the plot object

    Args:
        plot (Plot): instance of a plot object
        tools (seq[Tool or str]|str): list of tool types or string listing the
            tool names. Those are converted using the _tool_from_string
            function. I.e.: `wheel_zoom,box_zoom,reset`.

    Returns:
        list of Tools objects added to plot, map of supplied string names to tools
    """
    tool_objs = []
    tool_map = {}
    temp_tool_str = ""
    repeated_tools = []

    if isinstance(tools, (list, tuple)):
        for tool in tools:
            if isinstance(tool, Tool):
                tool_objs.append(tool)
            elif isinstance(tool, string_types):
                temp_tool_str += tool + ','
            else:
                raise ValueError("tool should be a string or an instance of Tool class")
        tools = temp_tool_str

    for tool in re.split(r"\s*,\s*", tools.strip()):
        # re.split will return empty strings; ignore them.
        if tool == "":
            continue

        tool_obj = _tool_from_string(tool)
        tool_objs.append(tool_obj)
        tool_map[tool] = tool_obj

    for typename, group in itertools.groupby(
            sorted([tool.__class__.__name__ for tool in tool_objs])):
        if len(list(group)) > 1:
            repeated_tools.append(typename)

    if repeated_tools:
        warnings.warn("%s are being repeated" % ",".join(repeated_tools))

    return tool_objs, tool_map


def _process_active_tools(toolbar, tool_map, active_drag, active_scroll, active_tap):
    """ Adds tools to the plot object

    Args:
        toolbar (Toolbar): instance of a Toolbar object
        tools_map (dict[str]|Tool): tool_map from _process_tools_arg
        active_drag (str or Tool): the tool to set active for drag
        active_scroll (str or Tool): the tool to set active for scroll
        active_tap (str or Tool): the tool to set active for tap

    Returns:
        None

    Note:
        This function sets properties on Toolbar
    """
    if active_drag in ['auto', None] or isinstance(active_drag, Tool):
        toolbar.active_drag = active_drag
    elif active_drag in tool_map:
        toolbar.active_drag = tool_map[active_drag]
    else:
        raise ValueError("Got unknown %r for 'active_drag', which was not a string supplied in 'tools' argument" % active_drag)

    if active_scroll in ['auto', None] or isinstance(active_scroll, Tool):
        toolbar.active_scroll = active_scroll
    elif active_scroll in tool_map:
        toolbar.active_scroll = tool_map[active_scroll]
    else:
        raise ValueError("Got unknown %r for 'active_scroll', which was not a string supplied in 'tools' argument" % active_scroll)

    if active_tap in ['auto', None] or isinstance(active_tap, Tool):
        toolbar.active_tap = active_tap
    elif active_tap in tool_map:
        toolbar.active_tap = tool_map[active_tap]
    else:
        raise ValueError("Got unknown %r for 'active_tap', which was not a string supplied in 'tools' argument" % active_tap)


_arg_template = "    %s (%s) : %s (default %r)"
_doc_template = """ Configure and add %s glyphs to this Figure.

Args:
%s

Keyword Args:
%s

Other Parameters:
    alpha (float) : an alias to set all alpha keyword args at once
    color (Color) : an alias to set all color keyword args at once
    source (ColumnDataSource) : a user supplied data source
    legend (str) : a legend tag for this glyph
    x_range_name (str) : name an extra range to use for mapping x-coordinates
    y_range_name (str) : name an extra range to use for mapping y-coordinates
    level (Enum) : control the render level order for this glyph

It is also possible to set the color and alpha parameters of a "nonselection"
glyph. To do so, prefix any visual parameter with ``'nonselection_'``.
For example, pass ``nonselection_alpha`` or ``nonselection_fill_alpha``.

Returns:
    GlyphRenderer
"""

def _glyph_function(glyphclass, extra_docs=None):

    def func(self, *args, **kwargs):

        _process_legend_kwargs(kwargs)
        renderer_kws = _pop_renderer_args(kwargs)
        source = renderer_kws['data_source']

        # add the positional arguments as kwargs
        attributes = dict(zip(glyphclass._args, args))
        kwargs.update(attributes)

        # handle the main glyph, need to process literals
        glyph_ca = _pop_colors_and_alpha(glyphclass, kwargs)
        _process_sequence_literals(glyphclass, kwargs, source)
        _process_sequence_literals(glyphclass, glyph_ca, source)

        # handle the nonselection glyph, we always set one
        nsglyph_ca = _pop_colors_and_alpha(glyphclass, kwargs, prefix='nonselection_', default_alpha=0.1)

        # handle the selection glyph, if any properties were given
        if any(x.startswith('selection_') for x in kwargs):
            sglyph_ca = _pop_colors_and_alpha(glyphclass, kwargs, prefix='selection_')
        else:
            sglyph_ca = None

        # handle the hover glyph, if any properties were given
        if any(x.startswith('hover_') for x in kwargs):
            hglyph_ca = _pop_colors_and_alpha(glyphclass, kwargs, prefix='hover_')
        else:
            hglyph_ca = None

        glyph = _make_glyph(glyphclass, kwargs, glyph_ca)
        nsglyph = _make_glyph(glyphclass, kwargs, nsglyph_ca)
        hglyph = _make_glyph(glyphclass, kwargs, hglyph_ca)
        sglyph = _make_glyph(glyphclass, kwargs, sglyph_ca)

        glyph_renderer = GlyphRenderer(glyph=glyph,
                                       nonselection_glyph=nsglyph,
                                       selection_glyph=sglyph,
                                       hover_glyph=hglyph,
                                       **renderer_kws)

        if glyph.label:
            _update_legend(self, glyph_renderer)

        for tool in self.select(type=BoxSelectTool):
            # this awkward syntax is needed to go through Property.__set__ and
            # therefore trigger a change event. With improvements to Property
            # we might be able to use a more natural append() or +=
            tool.renderers = tool.renderers + [glyph_renderer]

        # awkward syntax for same reason mentioned above
        self.renderers = self.renderers + [glyph_renderer]
        return glyph_renderer

    func.__name__ = glyphclass.__view_model__

    arglines = []
    for arg in glyphclass._args:
        spec = getattr(glyphclass, arg)
        desc = " ".join(x.strip() for x in spec.__doc__.strip().split("\n\n")[0].split('\n'))
        arglines.append(_arg_template % (arg, spec.__class__.__name__, desc, spec.class_default(glyphclass)))

    kwlines = []
    kws = glyphclass.properties() - set(glyphclass._args)
    for kw in sorted(kws):
        if kw == "session": continue # TODO (bev) improve or remove
        spec = getattr(glyphclass, kw)
        if spec.__doc__:
            typ = spec.__class__.__name__
            desc = " ".join(x.strip() for x in spec.__doc__.strip().split("\n\n")[0].split('\n'))
        else:
            typ = str(spec)
            desc = ""
        kwlines.append(_arg_template % (kw, typ, desc, spec.class_default(glyphclass)))

    func.__doc__ = _doc_template  % (glyphclass.__name__, "\n".join(arglines), "\n".join(kwlines))

    if extra_docs:
        func.__doc__ += extra_docs
    return func<|MERGE_RESOLUTION|>--- conflicted
+++ resolved
@@ -220,17 +220,14 @@
     "wheel_zoom": lambda: WheelZoomTool(dimensions=["width", "height"]),
     "xwheel_zoom": lambda: WheelZoomTool(dimensions=["width"]),
     "ywheel_zoom": lambda: WheelZoomTool(dimensions=["height"]),
-<<<<<<< HEAD
     "zoom_in": lambda: ZoomInTool(dimensions=["width", "height"]),
     "xzoom_in": lambda: ZoomInTool(dimensions=["width"]),
     "yzoom_in": lambda: ZoomInTool(dimensions=["height"]),
     "zoom_out": lambda: ZoomOutTool(dimensions=["width", "height"]),
     "xzoom_out": lambda: ZoomOutTool(dimensions=["width"]),
     "yzoom_out": lambda: ZoomOutTool(dimensions=["height"]),
-=======
     "xwheel_pan": lambda: WheelPanTool(dimension="width"),
     "ywheel_pan": lambda: WheelPanTool(dimension="height"),
->>>>>>> 568c4ed7
     "resize": lambda: ResizeTool(),
     "click": lambda: TapTool(behavior="inspect"),
     "tap": lambda: TapTool(),
