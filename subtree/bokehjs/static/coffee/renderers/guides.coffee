--- conflicted
+++ resolved
@@ -1,16 +1,8 @@
 linear_axis   = require("./guide/linear_axis")
 datetime_axis = require("./guide/datetime_axis")
-<<<<<<< HEAD
-rule          = require("./guide/rule")
-=======
 grid          = require("./guide/grid")
->>>>>>> 77dcd424
 
 
 exports.linear_axis   = linear_axis.LinearAxis
 exports.datetime_axis = datetime_axis.DatetimeAxis
-<<<<<<< HEAD
-exports.rule          = rule.Rule
-=======
-exports.grid          = grid.Grid
->>>>>>> 77dcd424
+exports.grid          = grid.Grid